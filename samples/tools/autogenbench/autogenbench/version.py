<<<<<<< HEAD
__version__ = "0.0.2a3"
=======
__version__ = "0.0.2a4"
>>>>>>> 858cec8d
<|MERGE_RESOLUTION|>--- conflicted
+++ resolved
@@ -1,5 +1 @@
-<<<<<<< HEAD
-__version__ = "0.0.2a3"
-=======
-__version__ = "0.0.2a4"
->>>>>>> 858cec8d
+__version__ = "0.0.2a4"