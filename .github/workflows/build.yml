--- conflicted
+++ resolved
@@ -65,13 +65,8 @@
       - name: Coverage
         if: matrix.python-version == '3.10'
         run: |
-<<<<<<< HEAD
           pip install -e .[test,redis,websockets]
-          coverage run -a -m pytest test --ignore=test/agentchat/contrib --skip-openai
-=======
-          pip install -e .[test,redis]
           coverage run -a -m pytest test --ignore=test/agentchat/contrib --skip-openai --durations=10 --durations-min=1.0
->>>>>>> a6a7409a
           coverage xml
       - name: Upload coverage to Codecov
         if: matrix.python-version == '3.10'
