import logging
import random
import re
import sys
from dataclasses import dataclass
from typing import Dict, List, Optional, Union, Tuple

from ..code_utils import content_str
from .agent import Agent
from .conversable_agent import ConversableAgent

logger = logging.getLogger(__name__)


@dataclass
class GroupChat:
    """(In preview) A group chat class that contains the following data fields:
    - agents: a list of participating agents.
    - messages: a list of messages in the group chat.
    - max_round: the maximum number of rounds.
    - admin_name: the name of the admin agent if there is one. Default is "Admin".
        KeyBoardInterrupt will make the admin agent take over.
    - func_call_filter: whether to enforce function call filter. Default is True.
        When set to True and when a message is a function call suggestion,
        the next speaker will be chosen from an agent which contains the corresponding function name
        in its `function_map`.
    - speaker_selection_method: the method for selecting the next speaker. Default is "auto".
        Could be any of the following (case insensitive), will raise ValueError if not recognized:
        - "auto": the next speaker is selected automatically by LLM.
        - "manual": the next speaker is selected manually by user input.
        - "random": the next speaker is selected randomly.
        - "round_robin": the next speaker is selected in a round robin fashion, i.e., iterating in the same order as provided in `agents`.
        - "graph": the next speaker is selected based on a graph. The select_speaker method is overridden by GraphGroupChat.
    - allow_repeat_speaker: whether to allow the same speaker to speak consecutively. Default is True.
    """

    agents: List[Agent]
    messages: List[Dict]
    max_round: int = 10
    admin_name: str = "Admin"
    func_call_filter: bool = True
    speaker_selection_method: str = "auto"
    allow_repeat_speaker: bool = True

    _VALID_SPEAKER_SELECTION_METHODS = ["auto", "manual", "random", "round_robin", "graph"]

    @property
    def agent_names(self) -> List[str]:
        """Return the names of the agents in the group chat."""
        return [agent.name for agent in self.agents]

    def reset(self):
        """Reset the group chat."""
        self.messages.clear()

    def append(self, message: Dict):
        """Append a message to the group chat.
        We cast the content to str here so that it can be managed by text-based
        model.
        """
        message["content"] = content_str(message["content"])
        self.messages.append(message)

    def agent_by_name(self, name: str) -> Agent:
        """Returns the agent with a given name."""
        return self.agents[self.agent_names.index(name)]

    def next_agent(self, agent: Agent, agents: List[Agent]) -> Agent:
        """Return the next agent in the list."""

        # What index is the agent? (-1 if not present)
        idx = self.agent_names.index(agent.name) if agent.name in self.agent_names else -1

        # Return the next agent
        if agents == self.agents:
            return agents[(idx + 1) % len(agents)]
        else:
            offset = idx + 1
            for i in range(len(self.agents)):
                if self.agents[(offset + i) % len(self.agents)] in agents:
                    return self.agents[(offset + i) % len(self.agents)]

    def select_speaker_msg(self, agents: List[Agent]) -> str:
        """Return the system message for selecting the next speaker. This is always the *first* message in the context."""
        return f"""You are in a role play game. The following roles are available:
{self._participant_roles(agents)}.

Read the following conversation.
Then select the next role from {[agent.name for agent in agents]} to play. Only return the role."""

    def select_speaker_prompt(self, agents: List[Agent]) -> str:
        """Return the floating system prompt selecting the next speaker. This is always the *last* message in the context."""
        return f"Read the above conversation. Then select the next role from {[agent.name for agent in agents]} to play. Only return the role."

    def manual_select_speaker(self, agents: List[Agent]) -> Union[Agent, None]:
        """Manually select the next speaker."""

        print("Please select the next speaker from the following list:")
        _n_agents = len(agents)
        for i in range(_n_agents):
            print(f"{i+1}: {agents[i].name}")
        try_count = 0
        # Assume the user will enter a valid number within 3 tries, otherwise use auto selection to avoid blocking.
        while try_count <= 3:
            try_count += 1
            if try_count >= 3:
                print(f"You have tried {try_count} times. The next speaker will be selected automatically.")
                break
            try:
                i = input("Enter the number of the next speaker (enter nothing or `q` to use auto selection): ")
                if i == "" or i == "q":
                    break
                i = int(i)
                if i > 0 and i <= _n_agents:
                    return agents[i - 1]
                else:
                    raise ValueError
            except ValueError:
                print(f"Invalid input. Please enter a number between 1 and {_n_agents}.")
        return None

<<<<<<< HEAD
    def auto_select_speaker(
        self, agents: List[Agent], last_speaker: Agent, selector: ConversableAgent
    ) -> (Agent, List[Agent], Agent, ConversableAgent):
        # Encapsulating select_speaker_auto as a class method, so that it can be reused through inheritance in GraphGroupChat
        # It returns the selected_agent, agents, last_speaker, and selector so as to preserve the states of the inputs from select_speaker
        selector.update_system_message(self.select_speaker_msg(agents))
        final, name = selector.generate_oai_reply(
            self.messages
            + [
                {
                    "role": "system",
                    "content": f"Read the above conversation. Then select the next role from {[agent.name for agent in agents]} to play. Only return the role.",
                }
            ]
        )
        if not final:
            # the LLM client is None, thus no reply is generated. Use round robin instead.
            return self.next_agent(last_speaker, agents), agents, last_speaker, selector

        # If exactly one agent is mentioned, use it. Otherwise, leave the OAI response unmodified
        mentions = self._mentioned_agents(name, agents)
        if len(mentions) == 1:
            name = next(iter(mentions))
        else:
            logger.warning(
                f"GroupChat select_speaker failed to resolve the next speaker's name. This is because the speaker selection OAI call returned:\n{name}"
            )

        # Return the result
        try:
            return self.agent_by_name(name), agents, last_speaker, selector
        except ValueError:
            return self.next_agent(last_speaker, agents), agents, last_speaker, selector

    def select_speaker(self, last_speaker: Agent, selector: ConversableAgent):
        """Select the next speaker."""
=======
    def _prepare_and_select_agents(self, last_speaker: Agent) -> Tuple[Optional[Agent], List[Agent]]:
>>>>>>> 9cec5416
        if self.speaker_selection_method.lower() not in self._VALID_SPEAKER_SELECTION_METHODS:
            raise ValueError(
                f"GroupChat speaker_selection_method is set to '{self.speaker_selection_method}'. "
                f"It should be one of {self._VALID_SPEAKER_SELECTION_METHODS} (case insensitive). "
            )

        agents = self.agents
        n_agents = len(agents)
        # Warn if GroupChat is underpopulated
        if n_agents < 2:
            raise ValueError(
                f"GroupChat is underpopulated with {n_agents} agents. "
                "Please add more agents to the GroupChat or use direct communication instead."
            )
        elif n_agents == 2 and self.speaker_selection_method.lower() != "round_robin" and self.allow_repeat_speaker:
            logger.warning(
                f"GroupChat is underpopulated with {n_agents} agents. "
                "It is recommended to set speaker_selection_method to 'round_robin' or allow_repeat_speaker to False."
                "Or, use direct communication instead."
            )

        if self.func_call_filter and self.messages and "function_call" in self.messages[-1]:
            # find agents with the right function_map which contains the function name
            agents = [
                agent for agent in self.agents if agent.can_execute_function(self.messages[-1]["function_call"]["name"])
            ]
            if len(agents) == 1:
                # only one agent can execute the function
                return agents[0], agents
            elif not agents:
                # find all the agents with function_map
                agents = [agent for agent in self.agents if agent.function_map]
                if len(agents) == 1:
                    return agents[0], agents
                elif not agents:
                    raise ValueError(
                        f"No agent can execute the function {self.messages[-1]['name']}. "
                        "Please check the function_map of the agents."
                    )
        # remove the last speaker from the list to avoid selecting the same speaker if allow_repeat_speaker is False
        agents = agents if self.allow_repeat_speaker else [agent for agent in agents if agent != last_speaker]

        if self.speaker_selection_method.lower() == "manual":
            selected_agent = self.manual_select_speaker(agents)
        elif self.speaker_selection_method.lower() == "round_robin":
            selected_agent = self.next_agent(last_speaker, agents)
        elif self.speaker_selection_method.lower() == "random":
<<<<<<< HEAD
            return random.choice(agents)
        elif self.speaker_selection_method.lower() == "graph":
            # This should not trigger because GraphGroupChat select_speaker overrides GroupChat select_speaker
            raise ValueError(
                f"GroupChat speaker_selection_method is set to '{self.speaker_selection_method}'. "
                f"GraphGroupChat select_speaker overrides GroupChat select_speaker. "
=======
            selected_agent = random.choice(agents)
        else:
            selected_agent = None
        return selected_agent, agents

    def select_speaker(self, last_speaker: Agent, selector: ConversableAgent):
        """Select the next speaker."""
        selected_agent, agents = self._prepare_and_select_agents(last_speaker)
        if selected_agent:
            return selected_agent
        # auto speaker selection
        selector.update_system_message(self.select_speaker_msg(agents))
        context = self.messages + [{"role": "system", "content": self.select_speaker_prompt(agents)}]
        final, name = selector.generate_oai_reply(context)

        if not final:
            # the LLM client is None, thus no reply is generated. Use round robin instead.
            return self.next_agent(last_speaker, agents)

        # If exactly one agent is mentioned, use it. Otherwise, leave the OAI response unmodified
        mentions = self._mentioned_agents(name, agents)
        if len(mentions) == 1:
            name = next(iter(mentions))
        else:
            logger.warning(
                f"GroupChat select_speaker failed to resolve the next speaker's name. This is because the speaker selection OAI call returned:\n{name}"
            )

        # Return the result
        try:
            return self.agent_by_name(name)
        except ValueError:
            return self.next_agent(last_speaker, agents)

    async def a_select_speaker(self, last_speaker: Agent, selector: ConversableAgent):
        """Select the next speaker."""
        selected_agent, agents = self._prepare_and_select_agents(last_speaker)
        if selected_agent:
            return selected_agent
        # auto speaker selection
        selector.update_system_message(self.select_speaker_msg(agents))
        final, name = await selector.a_generate_oai_reply(
            self.messages
            + [
                {
                    "role": "system",
                    "content": f"Read the above conversation. Then select the next role from {[agent.name for agent in agents]} to play. Only return the role.",
                }
            ]
        )
        if not final:
            # the LLM client is None, thus no reply is generated. Use round robin instead.
            return self.next_agent(last_speaker, agents)

        # If exactly one agent is mentioned, use it. Otherwise, leave the OAI response unmodified
        mentions = self._mentioned_agents(name, agents)
        if len(mentions) == 1:
            name = next(iter(mentions))
        else:
            logger.warning(
                f"GroupChat select_speaker failed to resolve the next speaker's name. This is because the speaker selection OAI call returned:\n{name}"
>>>>>>> 9cec5416
            )

        # Since it is not manual nor round_robin nor random, it must be auto
        auto_selected_speaker, agents, last_speaker, selector = self.auto_select_speaker(agents, last_speaker, selector)
        return auto_selected_speaker

    def _participant_roles(self, agents: List[Agent] = None) -> str:
        # Default to all agents registered
        if agents is None:
            agents = self.agents

        roles = []
        for agent in agents:
            if agent.description.strip() == "":
                logger.warning(
                    f"The agent '{agent.name}' has an empty description, and may not work well with GroupChat."
                )
            roles.append(f"{agent.name}: {agent.description}".strip())
        return "\n".join(roles)

    def _mentioned_agents(self, message_content: Union[str, List], agents: List[Agent]) -> Dict:
        """Counts the number of times each agent is mentioned in the provided message content.

        Args:
            message_content (Union[str, List]): The content of the message, either as a single string or a list of strings.
            agents (List[Agent]): A list of Agent objects, each having a 'name' attribute to be searched in the message content.

        Returns:
            Dict: a counter for mentioned agents.
        """
        # Cast message content to str
        message_content = content_str(message_content)

        mentions = dict()
        for agent in agents:
            regex = (
                r"(?<=\W)" + re.escape(agent.name) + r"(?=\W)"
            )  # Finds agent mentions, taking word boundaries into account
            count = len(re.findall(regex, f" {message_content} "))  # Pad the message to help with matching
            if count > 0:
                mentions[agent.name] = count
        return mentions


class GroupChatManager(ConversableAgent):
    """(In preview) A chat manager agent that can manage a group chat of multiple agents."""

    def __init__(
        self,
        groupchat: GroupChat,
        name: Optional[str] = "chat_manager",
        # unlimited consecutive auto reply by default
        max_consecutive_auto_reply: Optional[int] = sys.maxsize,
        human_input_mode: Optional[str] = "NEVER",
        system_message: Optional[Union[str, List]] = "Group chat manager.",
        **kwargs,
    ):
        if kwargs.get("llm_config") and (kwargs["llm_config"].get("functions") or kwargs["llm_config"].get("tools")):
            raise ValueError(
                "GroupChatManager is not allowed to make function/tool calls. Please remove the 'functions' or 'tools' config in 'llm_config' you passed in."
            )

        super().__init__(
            name=name,
            max_consecutive_auto_reply=max_consecutive_auto_reply,
            human_input_mode=human_input_mode,
            system_message=system_message,
            **kwargs,
        )
        # Order of register_reply is important.
        # Allow sync chat if initiated using initiate_chat
        self.register_reply(Agent, GroupChatManager.run_chat, config=groupchat, reset_config=GroupChat.reset)
        # Allow async chat if initiated using a_initiate_chat
        self.register_reply(Agent, GroupChatManager.a_run_chat, config=groupchat, reset_config=GroupChat.reset)

    def run_chat(
        self,
        messages: Optional[List[Dict]] = None,
        sender: Optional[Agent] = None,
        config: Optional[GroupChat] = None,
    ) -> Union[str, Dict, None]:
        """Run a group chat."""
        if messages is None:
            messages = self._oai_messages[sender]
        message = messages[-1]
        speaker = sender
        groupchat = config
        for i in range(groupchat.max_round):
            # set the name to speaker's name if the role is not function
            if message["role"] != "function":
                message["name"] = speaker.name

            groupchat.append(message)

            if self._is_termination_msg(message):
                # The conversation is over
                break
            # broadcast the message to all agents except the speaker
            for agent in groupchat.agents:
                if agent != speaker:
                    self.send(message, agent, request_reply=False, silent=True)
            if i == groupchat.max_round - 1:
                # the last round
                break
            try:
                # select the next speaker
                speaker = groupchat.select_speaker(speaker, self)
                # let the speaker speak
                reply = speaker.generate_reply(sender=self)
            except KeyboardInterrupt:
                # let the admin agent speak if interrupted
                if groupchat.admin_name in groupchat.agent_names:
                    # admin agent is one of the participants
                    speaker = groupchat.agent_by_name(groupchat.admin_name)
                    reply = speaker.generate_reply(sender=self)
                else:
                    # admin agent is not found in the participants
                    raise
            if reply is None:
                break
            # The speaker sends the message without requesting a reply
            speaker.send(reply, self, request_reply=False)
            message = self.last_message(speaker)
        return True, None

    async def a_run_chat(
        self,
        messages: Optional[List[Dict]] = None,
        sender: Optional[Agent] = None,
        config: Optional[GroupChat] = None,
    ):
        """Run a group chat asynchronously."""
        if messages is None:
            messages = self._oai_messages[sender]
        message = messages[-1]
        speaker = sender
        groupchat = config
        for i in range(groupchat.max_round):
            # set the name to speaker's name if the role is not function
            if message["role"] != "function":
                message["name"] = speaker.name

            groupchat.append(message)

            if self._is_termination_msg(message):
                # The conversation is over
                break

            # broadcast the message to all agents except the speaker
            for agent in groupchat.agents:
                if agent != speaker:
                    await self.a_send(message, agent, request_reply=False, silent=True)
            if i == groupchat.max_round - 1:
                # the last round
                break
            try:
                # select the next speaker
                speaker = await groupchat.a_select_speaker(speaker, self)
                # let the speaker speak
                reply = await speaker.a_generate_reply(sender=self)
            except KeyboardInterrupt:
                # let the admin agent speak if interrupted
                if groupchat.admin_name in groupchat.agent_names:
                    # admin agent is one of the participants
                    speaker = groupchat.agent_by_name(groupchat.admin_name)
                    reply = await speaker.a_generate_reply(sender=self)
                else:
                    # admin agent is not found in the participants
                    raise
            if reply is None:
                break
            # The speaker sends the message without requesting a reply
            await speaker.a_send(reply, self, request_reply=False)
            message = self.last_message(speaker)
        return True, None<|MERGE_RESOLUTION|>--- conflicted
+++ resolved
@@ -119,12 +119,12 @@
                 print(f"Invalid input. Please enter a number between 1 and {_n_agents}.")
         return None
 
-<<<<<<< HEAD
     def auto_select_speaker(
         self, agents: List[Agent], last_speaker: Agent, selector: ConversableAgent
     ) -> (Agent, List[Agent], Agent, ConversableAgent):
         # Encapsulating select_speaker_auto as a class method, so that it can be reused through inheritance in GraphGroupChat
         # It returns the selected_agent, agents, last_speaker, and selector so as to preserve the states of the inputs from select_speaker
+        # Check that select_speaker has superseded this TODO
         selector.update_system_message(self.select_speaker_msg(agents))
         final, name = selector.generate_oai_reply(
             self.messages
@@ -156,9 +156,8 @@
 
     def select_speaker(self, last_speaker: Agent, selector: ConversableAgent):
         """Select the next speaker."""
-=======
+
     def _prepare_and_select_agents(self, last_speaker: Agent) -> Tuple[Optional[Agent], List[Agent]]:
->>>>>>> 9cec5416
         if self.speaker_selection_method.lower() not in self._VALID_SPEAKER_SELECTION_METHODS:
             raise ValueError(
                 f"GroupChat speaker_selection_method is set to '{self.speaker_selection_method}'. "
@@ -206,15 +205,12 @@
         elif self.speaker_selection_method.lower() == "round_robin":
             selected_agent = self.next_agent(last_speaker, agents)
         elif self.speaker_selection_method.lower() == "random":
-<<<<<<< HEAD
-            return random.choice(agents)
+            selected_agent = random.choice(agents)
         elif self.speaker_selection_method.lower() == "graph":
             # This should not trigger because GraphGroupChat select_speaker overrides GroupChat select_speaker
             raise ValueError(
                 f"GroupChat speaker_selection_method is set to '{self.speaker_selection_method}'. "
                 f"GraphGroupChat select_speaker overrides GroupChat select_speaker. "
-=======
-            selected_agent = random.choice(agents)
         else:
             selected_agent = None
         return selected_agent, agents
@@ -275,7 +271,6 @@
         else:
             logger.warning(
                 f"GroupChat select_speaker failed to resolve the next speaker's name. This is because the speaker selection OAI call returned:\n{name}"
->>>>>>> 9cec5416
             )
 
         # Since it is not manual nor round_robin nor random, it must be auto
