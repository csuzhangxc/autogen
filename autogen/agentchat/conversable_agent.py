import asyncio
import copy
import functools
import inspect
import json
import logging
import re
from collections import defaultdict
from typing import Any, Callable, Dict, List, Literal, Optional, Tuple, Type, TypeVar, Union
import warnings
from openai import BadRequestError

from ..coding.base import CodeExecutor
from ..coding.factory import CodeExecutorFactory

from ..oai.client import OpenAIWrapper, ModelClient
from ..runtime_logging import logging_enabled, log_new_agent
from ..cache.cache import Cache
from ..code_utils import (
    UNKNOWN,
    content_str,
    check_can_use_docker_or_throw,
    decide_use_docker,
    execute_code,
    extract_code,
    infer_lang,
)
from .utils import gather_usage_summary, consolidate_chat_info
from .chat import ChatResult, initiate_chats, a_initiate_chats


from ..function_utils import get_function_schema, load_basemodels_if_needed, serialize_to_str
from .agent import Agent, LLMAgent
from .._pydantic import model_dump
from ..io.base import IOStream
from ..io.console import IOConsole

try:
    from termcolor import colored
except ImportError:

    def colored(x, *args, **kwargs):
        return x


__all__ = ("ConversableAgent",)

logger = logging.getLogger(__name__)

F = TypeVar("F", bound=Callable[..., Any])


class ConversableAgent(LLMAgent):
    """(In preview) A class for generic conversable agents which can be configured as assistant or user proxy.

    After receiving each message, the agent will send a reply to the sender unless the msg is a termination msg.
    For example, AssistantAgent and UserProxyAgent are subclasses of this class,
    configured with different default settings.

    To modify auto reply, override `generate_reply` method.
    To disable/enable human response in every turn, set `human_input_mode` to "NEVER" or "ALWAYS".
    To modify the way to get human input, override `get_human_input` method.
    To modify the way to execute code blocks, single code block, or function call, override `execute_code_blocks`,
    `run_code`, and `execute_function` methods respectively.
    To customize the initial message when a conversation starts, override `generate_init_message` method.
    """

    DEFAULT_CONFIG = {}  # An empty configuration
    MAX_CONSECUTIVE_AUTO_REPLY = 100  # maximum number of consecutive auto replies (subject to future change)

    DEFAULT_summary_prompt = "Summarize the takeaway from the conversation. Do not add any introductory phrases."
    DEFAULT_summary_method = "last_msg"
    llm_config: Union[Dict, Literal[False]]

    def __init__(
        self,
        name: str,
        system_message: Optional[Union[str, List]] = "You are a helpful AI Assistant.",
        is_termination_msg: Optional[Callable[[Dict], bool]] = None,
        max_consecutive_auto_reply: Optional[int] = None,
        human_input_mode: Optional[str] = "TERMINATE",
        function_map: Optional[Dict[str, Callable]] = None,
        code_execution_config: Union[Dict, Literal[False]] = False,
        llm_config: Optional[Union[Dict, Literal[False]]] = None,
        default_auto_reply: Union[str, Dict] = "",
        description: Optional[str] = None,
        iostream: Optional[IOStream] = None,
    ):
        """
        Args:
            name (str): name of the agent.
            system_message (str or list): system message for the ChatCompletion inference.
            is_termination_msg (function): a function that takes a message in the form of a dictionary
                and returns a boolean value indicating if this received message is a termination message.
                The dict can contain the following keys: "content", "role", "name", "function_call".
            max_consecutive_auto_reply (int): the maximum number of consecutive auto replies.
                default to None (no limit provided, class attribute MAX_CONSECUTIVE_AUTO_REPLY will be used as the limit in this case).
                When set to 0, no auto reply will be generated.
            human_input_mode (str): whether to ask for human inputs every time a message is received.
                Possible values are "ALWAYS", "TERMINATE", "NEVER".
                (1) When "ALWAYS", the agent prompts for human input every time a message is received.
                    Under this mode, the conversation stops when the human input is "exit",
                    or when is_termination_msg is True and there is no human input.
                (2) When "TERMINATE", the agent only prompts for human input only when a termination message is received or
                    the number of auto reply reaches the max_consecutive_auto_reply.
                (3) When "NEVER", the agent will never prompt for human input. Under this mode, the conversation stops
                    when the number of auto reply reaches the max_consecutive_auto_reply or when is_termination_msg is True.
            function_map (dict[str, callable]): Mapping function names (passed to openai) to callable functions, also used for tool calls.
            code_execution_config (dict or False): config for the code execution.
                To disable code execution, set to False. Otherwise, set to a dictionary with the following keys:
                - work_dir (Optional, str): The working directory for the code execution.
                    If None, a default working directory will be used.
                    The default working directory is the "extensions" directory under
                    "path_to_autogen".
                - use_docker (Optional, list, str or bool): The docker image to use for code execution.
                    Default is True, which means the code will be executed in a docker container. A default list of images will be used.
                    If a list or a str of image name(s) is provided, the code will be executed in a docker container
                    with the first image successfully pulled.
                    If False, the code will be executed in the current environment.
                    We strongly recommend using docker for code execution.
                - timeout (Optional, int): The maximum execution time in seconds.
                - last_n_messages (Experimental, int or str): The number of messages to look back for code execution.
                    If set to 'auto', it will scan backwards through all messages arriving since the agent last spoke, which is typically the last time execution was attempted. (Default: auto)
            llm_config (dict or False or None): llm inference configuration.
                Please refer to [OpenAIWrapper.create](/docs/reference/oai/client#create)
                for available options.
                To disable llm-based auto reply, set to False.
            default_auto_reply (str or dict): default auto reply when no code execution or llm-based reply is generated.
            description (str): a short description of the agent. This description is used by other agents
                (e.g. the GroupChatManager) to decide when to call upon this agent. (Default: system_message)
            iostream (IOStream): The input/output stream for the agent. If None, a ConsoleIO will be used.
        """
        self._name = name
        # a dictionary of conversations, default value is list
        self._oai_messages = defaultdict(list)
        self._oai_system_message = [{"content": system_message, "role": "system"}]
        self._iostream = iostream or IOConsole()
        self._description = description if description is not None else system_message
        self._is_termination_msg = (
            is_termination_msg
            if is_termination_msg is not None
            else (lambda x: content_str(x.get("content")) == "TERMINATE")
        )

        if llm_config is False:
            self.llm_config = False
            self.client = None
        else:
            self.llm_config = self.DEFAULT_CONFIG.copy()
            if isinstance(llm_config, dict):
                self.llm_config.update(llm_config)
            if "model" not in self.llm_config and (
                not self.llm_config.get("config_list")
                or any(not config.get("model") for config in self.llm_config["config_list"])
            ):
                raise ValueError(
                    "Please either set llm_config to False, or specify a non-empty 'model' either in 'llm_config' or in each config of 'config_list'."
                )
            self.client = OpenAIWrapper(**self.llm_config)

        if logging_enabled():
            log_new_agent(self, locals())

        # Initialize standalone client cache object.
        self.client_cache = None

        self.human_input_mode = human_input_mode
        self._max_consecutive_auto_reply = (
            max_consecutive_auto_reply if max_consecutive_auto_reply is not None else self.MAX_CONSECUTIVE_AUTO_REPLY
        )
        self._consecutive_auto_reply_counter = defaultdict(int)
        self._max_consecutive_auto_reply_dict = defaultdict(self.max_consecutive_auto_reply)
        self._function_map = (
            {}
            if function_map is None
            else {name: callable for name, callable in function_map.items() if self._assert_valid_name(name)}
        )
        self._default_auto_reply = default_auto_reply
        self._reply_func_list = []
        self._ignore_async_func_in_sync_chat_list = []
        self._human_input = []
        self.reply_at_receive = defaultdict(bool)
        self.register_reply([Agent, None], ConversableAgent.generate_oai_reply)
        self.register_reply([Agent, None], ConversableAgent.a_generate_oai_reply, ignore_async_in_sync_chat=True)

        # Setting up code execution.
        # Do not register code execution reply if code execution is disabled.
        if code_execution_config is not False:
            # If code_execution_config is None, set it to an empty dict.
            if code_execution_config is None:
                warnings.warn(
                    "Using None to signal a default code_execution_config is deprecated. "
                    "Use {} to use default or False to disable code execution.",
                    stacklevel=2,
                )
                code_execution_config = {}
            if not isinstance(code_execution_config, dict):
                raise ValueError("code_execution_config must be a dict or False.")

            # We have got a valid code_execution_config.
            self._code_execution_config = code_execution_config

            if self._code_execution_config.get("executor") is not None:
                # Use the new code executor.
                self._code_executor = CodeExecutorFactory.create(self._code_execution_config)
                self.register_reply([Agent, None], ConversableAgent._generate_code_execution_reply_using_executor)
            else:
                # Legacy code execution using code_utils.
                use_docker = self._code_execution_config.get("use_docker", None)
                use_docker = decide_use_docker(use_docker)
                check_can_use_docker_or_throw(use_docker)
                self._code_execution_config["use_docker"] = use_docker
                self.register_reply([Agent, None], ConversableAgent.generate_code_execution_reply)
        else:
            # Code execution is disabled.
            self._code_execution_config = False

        self.register_reply([Agent, None], ConversableAgent.generate_tool_calls_reply)
        self.register_reply([Agent, None], ConversableAgent.a_generate_tool_calls_reply, ignore_async_in_sync_chat=True)
        self.register_reply([Agent, None], ConversableAgent.generate_function_call_reply)
        self.register_reply(
            [Agent, None], ConversableAgent.a_generate_function_call_reply, ignore_async_in_sync_chat=True
        )
        self.register_reply([Agent, None], ConversableAgent.check_termination_and_human_reply)
        self.register_reply(
            [Agent, None], ConversableAgent.a_check_termination_and_human_reply, ignore_async_in_sync_chat=True
        )

        # Registered hooks are kept in lists, indexed by hookable method, to be called in their order of registration.
        # New hookable methods should be added to this list as required to support new agent capabilities.
        self.hook_lists = {"process_last_message": [], "process_all_messages": []}

    @property
    def name(self) -> str:
        """Get the name of the agent."""
        return self._name

    @property
    def description(self) -> str:
        """Get the description of the agent."""
        return self._description

    @description.setter
    def description(self, description: str):
        """Set the description of the agent."""
        self._description = description

    @property
    def code_executor(self) -> CodeExecutor:
        """The code executor used by this agent. Raise if code execution is disabled."""
        if not hasattr(self, "_code_executor"):
            raise ValueError(
                "No code executor as code execution is disabled. "
                "To enable code execution, set code_execution_config."
            )
        return self._code_executor

    def register_reply(
        self,
        trigger: Union[Type[Agent], str, Agent, Callable[[Agent], bool], List],
        reply_func: Callable,
        position: int = 0,
        config: Optional[Any] = None,
        reset_config: Optional[Callable] = None,
        *,
        ignore_async_in_sync_chat: bool = False,
    ):
        """Register a reply function.

        The reply function will be called when the trigger matches the sender.
        The function registered later will be checked earlier by default.
        To change the order, set the position to a positive integer.

        Both sync and async reply functions can be registered. The sync reply function will be triggered
        from both sync and async chats. However, an async reply function will only be triggered from async
        chats (initiated with `ConversableAgent.a_initiate_chat`). If an `async` reply function is registered
        and a chat is initialized with a sync function, `ignore_async_in_sync_chat` determines the behaviour as follows:
        - if `ignore_async_in_sync_chat` is set to `False` (default value), an exception will be raised, and
        - if `ignore_async_in_sync_chat` is set to `True`, the reply function will be ignored.

        Args:
            trigger (Agent class, str, Agent instance, callable, or list): the trigger.
                - If a class is provided, the reply function will be called when the sender is an instance of the class.
                - If a string is provided, the reply function will be called when the sender's name matches the string.
                - If an agent instance is provided, the reply function will be called when the sender is the agent instance.
                - If a callable is provided, the reply function will be called when the callable returns True.
                - If a list is provided, the reply function will be called when any of the triggers in the list is activated.
                - If None is provided, the reply function will be called only when the sender is None.
                Note: Be sure to register `None` as a trigger if you would like to trigger an auto-reply function with non-empty messages and `sender=None`.
            reply_func (Callable): the reply function.
                The function takes a recipient agent, a list of messages, a sender agent and a config as input and returns a reply message.
            position: the position of the reply function in the reply function list.
            config: the config to be passed to the reply function, see below.
            reset_config: the function to reset the config, see below.
            ignore_async_in_sync_chat: whether to ignore the async reply function in sync chats. If `False`, an exception
                will be raised if an async reply function is registered and a chat is initialized with a sync
                function.
        ```python
        def reply_func(
            recipient: ConversableAgent,
            messages: Optional[List[Dict]] = None,
            sender: Optional[Agent] = None,
            config: Optional[Any] = None,
        ) -> Tuple[bool, Union[str, Dict, None]]:
        ```
            position (int): the position of the reply function in the reply function list.
                The function registered later will be checked earlier by default.
                To change the order, set the position to a positive integer.
            config (Any): the config to be passed to the reply function.
                When an agent is reset, the config will be reset to the original value.
            reset_config (Callable): the function to reset the config.
                The function returns None. Signature: ```def reset_config(config: Any)```
        """
        if not isinstance(trigger, (type, str, Agent, Callable, list)):
            raise ValueError("trigger must be a class, a string, an agent, a callable or a list.")
        self._reply_func_list.insert(
            position,
            {
                "trigger": trigger,
                "reply_func": reply_func,
                "config": copy.copy(config),
                "init_config": config,
                "reset_config": reset_config,
            },
        )
        if ignore_async_in_sync_chat and inspect.iscoroutinefunction(reply_func):
            self._ignore_async_func_in_sync_chat_list.append(reply_func)

    @property
    def system_message(self) -> str:
        """Return the system message."""
        return self._oai_system_message[0]["content"]

    def update_system_message(self, system_message: str) -> None:
        """Update the system message.

        Args:
            system_message (str): system message for the ChatCompletion inference.
        """
        self._oai_system_message[0]["content"] = system_message

    def update_max_consecutive_auto_reply(self, value: int, sender: Optional[Agent] = None):
        """Update the maximum number of consecutive auto replies.

        Args:
            value (int): the maximum number of consecutive auto replies.
            sender (Agent): when the sender is provided, only update the max_consecutive_auto_reply for that sender.
        """
        if sender is None:
            self._max_consecutive_auto_reply = value
            for k in self._max_consecutive_auto_reply_dict:
                self._max_consecutive_auto_reply_dict[k] = value
        else:
            self._max_consecutive_auto_reply_dict[sender] = value

    def max_consecutive_auto_reply(self, sender: Optional[Agent] = None) -> int:
        """The maximum number of consecutive auto replies."""
        return self._max_consecutive_auto_reply if sender is None else self._max_consecutive_auto_reply_dict[sender]

    @property
    def chat_messages(self) -> Dict[Agent, List[Dict]]:
        """A dictionary of conversations from agent to list of messages."""
        return self._oai_messages

    def chat_messages_for_summary(self, agent: Agent) -> List[Dict]:
        """A list of messages as a conversation to summarize."""
        return self._oai_messages[agent]

    def last_message(self, agent: Optional[Agent] = None) -> Optional[Dict]:
        """The last message exchanged with the agent.

        Args:
            agent (Agent): The agent in the conversation.
                If None and more than one agent's conversations are found, an error will be raised.
                If None and only one conversation is found, the last message of the only conversation will be returned.

        Returns:
            The last message exchanged with the agent.
        """
        if agent is None:
            n_conversations = len(self._oai_messages)
            if n_conversations == 0:
                return None
            if n_conversations == 1:
                for conversation in self._oai_messages.values():
                    return conversation[-1]
            raise ValueError("More than one conversation is found. Please specify the sender to get the last message.")
        if agent not in self._oai_messages.keys():
            raise KeyError(
                f"The agent '{agent.name}' is not present in any conversation. No history available for this agent."
            )
        return self._oai_messages[agent][-1]

    @property
    def use_docker(self) -> Union[bool, str, None]:
        """Bool value of whether to use docker to execute the code,
        or str value of the docker image name to use, or None when code execution is disabled.
        """
        return None if self._code_execution_config is False else self._code_execution_config.get("use_docker")

    @staticmethod
    def _message_to_dict(message: Union[Dict, str]) -> Dict:
        """Convert a message to a dictionary.

        The message can be a string or a dictionary. The string will be put in the "content" field of the new dictionary.
        """
        if isinstance(message, str):
            return {"content": message}
        elif isinstance(message, dict):
            return message
        else:
            return dict(message)

    @staticmethod
    def _normalize_name(name):
        """
        LLMs sometimes ask functions while ignoring their own format requirements, this function should be used to replace invalid characters with "_".

        Prefer _assert_valid_name for validating user configuration or input
        """
        return re.sub(r"[^a-zA-Z0-9_-]", "_", name)[:64]

    @staticmethod
    def _assert_valid_name(name):
        """
        Ensure that configured names are valid, raises ValueError if not.

        For munging LLM responses use _normalize_name to ensure LLM specified names don't break the API.
        """
        if not re.match(r"^[a-zA-Z0-9_-]+$", name):
            raise ValueError(f"Invalid name: {name}. Only letters, numbers, '_' and '-' are allowed.")
        if len(name) > 64:
            raise ValueError(f"Invalid name: {name}. Name must be less than 64 characters.")
        return name

    def _append_oai_message(self, message: Union[Dict, str], role, conversation_id: Agent) -> bool:
        """Append a message to the ChatCompletion conversation.

        If the message received is a string, it will be put in the "content" field of the new dictionary.
        If the message received is a dictionary but does not have any of the three fields "content", "function_call", or "tool_calls",
            this message is not a valid ChatCompletion message.
        If only "function_call" or "tool_calls" is provided, "content" will be set to None if not provided, and the role of the message will be forced "assistant".

        Args:
            message (dict or str): message to be appended to the ChatCompletion conversation.
            role (str): role of the message, can be "assistant" or "function".
            conversation_id (Agent): id of the conversation, should be the recipient or sender.

        Returns:
            bool: whether the message is appended to the ChatCompletion conversation.
        """
        message = self._message_to_dict(message)
        # create oai message to be appended to the oai conversation that can be passed to oai directly.
        oai_message = {
            k: message[k]
            for k in ("content", "function_call", "tool_calls", "tool_responses", "tool_call_id", "name", "context")
            if k in message and message[k] is not None
        }
        if "content" not in oai_message:
            if "function_call" in oai_message or "tool_calls" in oai_message:
                oai_message["content"] = None  # if only function_call is provided, content will be set to None.
            else:
                return False

        if message.get("role") in ["function", "tool"]:
            oai_message["role"] = message.get("role")
        else:
            oai_message["role"] = role

        if oai_message.get("function_call", False) or oai_message.get("tool_calls", False):
            oai_message["role"] = "assistant"  # only messages with role 'assistant' can have a function call.
        self._oai_messages[conversation_id].append(oai_message)
        return True

    def send(
        self,
        message: Union[Dict, str],
        recipient: Agent,
        request_reply: Optional[bool] = None,
        silent: Optional[bool] = False,
    ) -> ChatResult:
        """Send a message to another agent.

        Args:
            message (dict or str): message to be sent.
                The message could contain the following fields:
                - content (str or List): Required, the content of the message. (Can be None)
                - function_call (str): the name of the function to be called.
                - name (str): the name of the function to be called.
                - role (str): the role of the message, any role that is not "function"
                    will be modified to "assistant".
                - context (dict): the context of the message, which will be passed to
                    [OpenAIWrapper.create](../oai/client#create).
                    For example, one agent can send a message A as:
        ```python
        {
            "content": lambda context: context["use_tool_msg"],
            "context": {
                "use_tool_msg": "Use tool X if they are relevant."
            }
        }
        ```
                    Next time, one agent can send a message B with a different "use_tool_msg".
                    Then the content of message A will be refreshed to the new "use_tool_msg".
                    So effectively, this provides a way for an agent to send a "link" and modify
                    the content of the "link" later.
            recipient (Agent): the recipient of the message.
            request_reply (bool or None): whether to request a reply from the recipient.
            silent (bool or None): (Experimental) whether to print the message sent.

        Raises:
            ValueError: if the message can't be converted into a valid ChatCompletion message.

        Returns:
            ChatResult: a ChatResult object.
        """
        # When the agent composes and sends the message, the role of the message is "assistant"
        # unless it's "function".
        valid = self._append_oai_message(message, "assistant", recipient)
        if valid:
            recipient.receive(message, self, request_reply, silent)
        else:
            raise ValueError(
                "Message can't be converted into a valid ChatCompletion message. Either content or function_call must be provided."
            )

    async def a_send(
        self,
        message: Union[Dict, str],
        recipient: Agent,
        request_reply: Optional[bool] = None,
        silent: Optional[bool] = False,
    ) -> ChatResult:
        """(async) Send a message to another agent.

        Args:
            message (dict or str): message to be sent.
                The message could contain the following fields:
                - content (str or List): Required, the content of the message. (Can be None)
                - function_call (str): the name of the function to be called.
                - name (str): the name of the function to be called.
                - role (str): the role of the message, any role that is not "function"
                    will be modified to "assistant".
                - context (dict): the context of the message, which will be passed to
                    [OpenAIWrapper.create](../oai/client#create).
                    For example, one agent can send a message A as:
        ```python
        {
            "content": lambda context: context["use_tool_msg"],
            "context": {
                "use_tool_msg": "Use tool X if they are relevant."
            }
        }
        ```
                    Next time, one agent can send a message B with a different "use_tool_msg".
                    Then the content of message A will be refreshed to the new "use_tool_msg".
                    So effectively, this provides a way for an agent to send a "link" and modify
                    the content of the "link" later.
            recipient (Agent): the recipient of the message.
            request_reply (bool or None): whether to request a reply from the recipient.
            silent (bool or None): (Experimental) whether to print the message sent.

        Raises:
            ValueError: if the message can't be converted into a valid ChatCompletion message.

        Returns:
            ChatResult: an ChatResult object.
        """
        # When the agent composes and sends the message, the role of the message is "assistant"
        # unless it's "function".
        valid = self._append_oai_message(message, "assistant", recipient)
        if valid:
            await recipient.a_receive(message, self, request_reply, silent)
        else:
            raise ValueError(
                "Message can't be converted into a valid ChatCompletion message. Either content or function_call must be provided."
            )

    def _print_received_message(self, message: Union[Dict, str], sender: Agent):
        iostream = self._iostream
        # print the message received
        iostream.print(colored(sender.name, "yellow"), "(to", f"{self.name}):\n", flush=True)
        message = self._message_to_dict(message)

        if message.get("tool_responses"):  # Handle tool multi-call responses
            for tool_response in message["tool_responses"]:
                self._print_received_message(tool_response, sender)
            if message.get("role") == "tool":
                return  # If role is tool, then content is just a concatenation of all tool_responses

        if message.get("role") in ["function", "tool"]:
            if message["role"] == "function":
                id_key = "name"
            else:
                id_key = "tool_call_id"

            func_print = f"***** Response from calling {message['role']} \"{message[id_key]}\" *****"
            iostream.print(colored(func_print, "green"), flush=True)
            iostream.print(message["content"], flush=True)
            iostream.print(colored("*" * len(func_print), "green"), flush=True)
        else:
            content = message.get("content")
            if content is not None:
                if "context" in message:
                    content = OpenAIWrapper.instantiate(
                        content,
                        message["context"],
                        self.llm_config and self.llm_config.get("allow_format_str_template", False),
                    )
                iostream.print(content_str(content), flush=True)
            if "function_call" in message and message["function_call"]:
                function_call = dict(message["function_call"])
                func_print = (
                    f"***** Suggested function Call: {function_call.get('name', '(No function name found)')} *****"
                )
                iostream.print(colored(func_print, "green"), flush=True)
                iostream.print(
                    "Arguments: \n",
                    function_call.get("arguments", "(No arguments found)"),
                    flush=True,
                    sep="",
                )
                iostream.print(colored("*" * len(func_print), "green"), flush=True)
            if "tool_calls" in message and message["tool_calls"]:
                for tool_call in message["tool_calls"]:
                    id = tool_call.get("id", "(No id found)")
                    function_call = dict(tool_call.get("function", {}))
                    func_print = f"***** Suggested tool Call ({id}): {function_call.get('name', '(No function name found)')} *****"
                    iostream.print(colored(func_print, "green"), flush=True)
                    iostream.print(
                        "Arguments: \n",
                        function_call.get("arguments", "(No arguments found)"),
                        flush=True,
                        sep="",
                    )
                    iostream.print(colored("*" * len(func_print), "green"), flush=True)

        iostream.print("\n", "-" * 80, flush=True, sep="")

    def _process_received_message(self, message: Union[Dict, str], sender: Agent, silent: bool):
        # When the agent receives a message, the role of the message is "user". (If 'role' exists and is 'function', it will remain unchanged.)
        valid = self._append_oai_message(message, "user", sender)
        if not valid:
            raise ValueError(
                "Received message can't be converted into a valid ChatCompletion message. Either content or function_call must be provided."
            )
        if not silent:
            self._print_received_message(message, sender)

    def receive(
        self,
        message: Union[Dict, str],
        sender: Agent,
        request_reply: Optional[bool] = None,
        silent: Optional[bool] = False,
    ):
        """Receive a message from another agent.

        Once a message is received, this function sends a reply to the sender or stop.
        The reply can be generated automatically or entered manually by a human.

        Args:
            message (dict or str): message from the sender. If the type is dict, it may contain the following reserved fields (either content or function_call need to be provided).
                1. "content": content of the message, can be None.
                2. "function_call": a dictionary containing the function name and arguments. (deprecated in favor of "tool_calls")
                3. "tool_calls": a list of dictionaries containing the function name and arguments.
                4. "role": role of the message, can be "assistant", "user", "function", "tool".
                    This field is only needed to distinguish between "function" or "assistant"/"user".
                5. "name": In most cases, this field is not needed. When the role is "function", this field is needed to indicate the function name.
                6. "context" (dict): the context of the message, which will be passed to
                    [OpenAIWrapper.create](../oai/client#create).
            sender: sender of an Agent instance.
            request_reply (bool or None): whether a reply is requested from the sender.
                If None, the value is determined by `self.reply_at_receive[sender]`.
            silent (bool or None): (Experimental) whether to print the message received.

        Raises:
            ValueError: if the message can't be converted into a valid ChatCompletion message.
        """
        self._process_received_message(message, sender, silent)
        if request_reply is False or request_reply is None and self.reply_at_receive[sender] is False:
            return
        reply = self.generate_reply(messages=self.chat_messages[sender], sender=sender)
        if reply is not None:
            self.send(reply, sender, silent=silent)

    async def a_receive(
        self,
        message: Union[Dict, str],
        sender: Agent,
        request_reply: Optional[bool] = None,
        silent: Optional[bool] = False,
    ):
        """(async) Receive a message from another agent.

        Once a message is received, this function sends a reply to the sender or stop.
        The reply can be generated automatically or entered manually by a human.

        Args:
            message (dict or str): message from the sender. If the type is dict, it may contain the following reserved fields (either content or function_call need to be provided).
                1. "content": content of the message, can be None.
                2. "function_call": a dictionary containing the function name and arguments. (deprecated in favor of "tool_calls")
                3. "tool_calls": a list of dictionaries containing the function name and arguments.
                4. "role": role of the message, can be "assistant", "user", "function".
                    This field is only needed to distinguish between "function" or "assistant"/"user".
                5. "name": In most cases, this field is not needed. When the role is "function", this field is needed to indicate the function name.
                6. "context" (dict): the context of the message, which will be passed to
                    [OpenAIWrapper.create](../oai/client#create).
            sender: sender of an Agent instance.
            request_reply (bool or None): whether a reply is requested from the sender.
                If None, the value is determined by `self.reply_at_receive[sender]`.
            silent (bool or None): (Experimental) whether to print the message received.

        Raises:
            ValueError: if the message can't be converted into a valid ChatCompletion message.
        """
        self._process_received_message(message, sender, silent)
        if request_reply is False or request_reply is None and self.reply_at_receive[sender] is False:
            return
        reply = await self.a_generate_reply(sender=sender)
        if reply is not None:
            await self.a_send(reply, sender, silent=silent)

    def _prepare_chat(
        self,
        recipient: "ConversableAgent",
        clear_history: bool,
        prepare_recipient: bool = True,
        reply_at_receive: bool = True,
    ) -> None:
        self.reset_consecutive_auto_reply_counter(recipient)
        self.reply_at_receive[recipient] = reply_at_receive
        if clear_history:
            self.clear_history(recipient)
            self._human_input = []
        if prepare_recipient:
            recipient._prepare_chat(self, clear_history, False, reply_at_receive)

    def _raise_exception_on_async_reply_functions(self) -> None:
        """Raise an exception if any async reply functions are registered.

        Raises:
            RuntimeError: if any async reply functions are registered.
        """
        reply_functions = {f["reply_func"] for f in self._reply_func_list}.difference(
            self._ignore_async_func_in_sync_chat_list
        )

        async_reply_functions = [f for f in reply_functions if inspect.iscoroutinefunction(f)]
        if async_reply_functions != []:
            msg = (
                "Async reply functions can only be used with ConversableAgent.a_initiate_chat(). The following async reply functions are found: "
                + ", ".join([f.__name__ for f in async_reply_functions])
            )

            raise RuntimeError(msg)

    def initiate_chat(
        self,
        recipient: "ConversableAgent",
        clear_history: Optional[bool] = True,
        silent: Optional[bool] = False,
        cache: Optional[Cache] = None,
        max_turns: Optional[int] = None,
        **context,
    ) -> ChatResult:
        """Initiate a chat with the recipient agent.

        Reset the consecutive auto reply counter.
        If `clear_history` is True, the chat history with the recipient agent will be cleared.
        `generate_init_message` is called to generate the initial message for the agent.

        Args:
            recipient: the recipient agent.
            clear_history (bool): whether to clear the chat history with the agent. Default is True.
            silent (bool or None): (Experimental) whether to print the messages for this conversation. Default is False.
            cache (Cache or None): the cache client to be used for this conversation. Default is None.
            max_turns (int or None): the maximum number of turns for the chat between the two agents. One turn means one conversation round trip. Note that this is different from
            [max_consecutive_auto_reply](#max_consecutive_auto_reply) which is the maximum number of consecutive auto replies; and it is also different from [max_rounds in GroupChat](./groupchat#groupchat-objects) which is the maximum number of rounds in a group chat session.
            If max_turns is set to None, the chat will continue until a termination condition is met. Default is None.
            **context: any context information. It has the following reserved fields:
                "message": a str of message. Needs to be provided. Otherwise, input() will be called to get the initial message.
                "summary_method": a string or callable specifying the method to get a summary from the chat. Default is DEFAULT_summary_method, i.e., "last_msg".
                        - Supported string are "last_msg" and "reflection_with_llm":
                            when set "last_msg", it returns the last message of the dialog as the summary.
                            when set "reflection_with_llm", it returns a summary extracted using an llm client.
                            `llm_config` must be set in either the recipient or sender.
                            "reflection_with_llm" requires the llm_config to be set in either the sender or the recipient.
                        - A callable summary_method should take the recipient and sender agent in a chat as input and return a string of summary. E.g,
                        ```python
                        def my_summary_method(
                            sender: ConversableAgent,
                            recipient: ConversableAgent,
                        ):
                            return recipient.last_message(sender)["content"]
                        ```
                "summary_prompt": a string of text used to prompt a LLM-based agent (the sender or receiver agent) to reflext
                    on the conversation and extract a summary when summary_method is "reflection_with_llm".
                    Default is DEFAULT_summary_prompt, i.e., "Summarize takeaway from the conversation. Do not add any introductory phrases. If the intended request is NOT properly addressed, please point it out."
                "carryover": a string or a list of string to specify the carryover information to be passed to this chat. It can be a string or a list of string.
                    If provided, we will combine this carryover with the "message" content when generating the initial chat
                    message in `generate_init_message`.

        Raises:
            RuntimeError: if any async reply functions are registered and not ignored in sync chat.

        Returns:
            ChatResult: an ChatResult object.
        """
        _chat_info = context.copy()
        _chat_info["recipient"] = recipient
        consolidate_chat_info(_chat_info, uniform_sender=self)
        for agent in [self, recipient]:
            agent._raise_exception_on_async_reply_functions()
            agent.previous_cache = agent.client_cache
            agent.client_cache = cache
        if isinstance(max_turns, int):
            self._prepare_chat(recipient, clear_history, reply_at_receive=False)
            for _ in range(max_turns):
                if _ == 0:
                    msg2send = self.generate_init_message(**context)
                else:
                    msg2send = self.generate_reply(messages=self.chat_messages[recipient], sender=recipient)
                if msg2send is None:
                    break
                self.send(msg2send, recipient, request_reply=True, silent=silent)
        else:
            self._prepare_chat(recipient, clear_history)
            self.send(self.generate_init_message(**context), recipient, silent=silent)
        summary = self._summarize_chat(
            context.get("summary_method", ConversableAgent.DEFAULT_summary_method),
            recipient,
            prompt=context.get("summary_prompt"),
            cache=cache,
        )
        for agent in [self, recipient]:
            agent.client_cache = agent.previous_cache
            agent.previous_cache = None
        chat_result = ChatResult(
            chat_history=self.chat_messages[recipient],
            summary=summary,
            cost=gather_usage_summary([self, recipient]),
            human_input=self._human_input,
        )
        return chat_result

    async def a_initiate_chat(
        self,
        recipient: "ConversableAgent",
        clear_history: Optional[bool] = True,
        silent: Optional[bool] = False,
        cache: Optional[Cache] = None,
        max_turns: Optional[int] = None,
        **context,
    ) -> ChatResult:
        """(async) Initiate a chat with the recipient agent.

        Reset the consecutive auto reply counter.
        If `clear_history` is True, the chat history with the recipient agent will be cleared.
        `a_generate_init_message` is called to generate the initial message for the agent.

        Args: Please refer to `initiate_chat`.

        Returns:
            ChatResult: an ChatResult object.
        """
        _chat_info = context.copy()
        _chat_info["recipient"] = recipient
        consolidate_chat_info(_chat_info, uniform_sender=self)
        for agent in [self, recipient]:
            agent.previous_cache = agent.client_cache
            agent.client_cache = cache
        if isinstance(max_turns, int):
            self._prepare_chat(recipient, clear_history, reply_at_receive=False)
            for _ in range(max_turns):
                if _ == 0:
                    msg2send = await self.a_generate_init_message(**context)
                else:
                    msg2send = await self.a_generate_reply(messages=self.chat_messages[recipient], sender=recipient)
                if msg2send is None:
                    break
                await self.a_send(msg2send, recipient, request_reply=True, silent=silent)
        else:
            self._prepare_chat(recipient, clear_history)
            await self.a_send(await self.a_generate_init_message(**context), recipient, silent=silent)
        summary = self._summarize_chat(
            context.get("summary_method", ConversableAgent.DEFAULT_summary_method),
            recipient,
            prompt=context.get("summary_prompt"),
            cache=cache,
        )
        for agent in [self, recipient]:
            agent.client_cache = agent.previous_cache
            agent.previous_cache = None
        chat_result = ChatResult(
            chat_history=self.chat_messages[recipient],
            summary=summary,
            cost=gather_usage_summary([self, recipient]),
            human_input=self._human_input,
        )
        return chat_result

    def _summarize_chat(
        self,
        summary_method,
        recipient: Optional[Agent] = None,
        prompt: Optional[str] = None,
        cache: Optional[Cache] = None,
    ) -> str:
        """Get a chat summary from an agent participating in a chat.

        Args:
            summary_method (str or callable): the summary_method to get the summary.
                The callable summary_method should take the recipient and sender agent in a chat as input and return a string of summary. E.g,
                ```python
                def my_summary_method(
                    sender: ConversableAgent,
                    recipient: ConversableAgent,
                ):
                    return recipient.last_message(sender)["content"]
                ```
            recipient: the recipient agent in a chat.
            prompt (str): the prompt used to get a summary when summary_method is "reflection_with_llm".

        Returns:
            str: a chat summary from the agent.
        """
        agent = self if recipient is None else recipient
        summary = ""
        if summary_method is None:
            return summary
        if summary_method == "reflection_with_llm":
            prompt = ConversableAgent.DEFAULT_summary_prompt if prompt is None else prompt
            if not isinstance(prompt, str):
                raise ValueError("The summary_prompt must be a string.")
            msg_list = agent.chat_messages_for_summary(self)
            try:
                summary = self._reflection_with_llm(prompt, msg_list, llm_agent=agent, cache=cache)
            except BadRequestError as e:
                warnings.warn(f"Cannot extract summary using reflection_with_llm: {e}", UserWarning)
        elif summary_method == "last_msg" or summary_method is None:
            try:
                summary = agent.last_message(self)["content"].replace("TERMINATE", "")
            except (IndexError, AttributeError) as e:
                warnings.warn(f"Cannot extract summary using last_msg: {e}", UserWarning)
        elif isinstance(summary_method, Callable):
            summary = summary_method(recipient, self)
        return summary

    def _reflection_with_llm(
        self, prompt, messages, llm_agent: Optional[Agent] = None, cache: Optional[Cache] = None
    ) -> str:
        """Get a chat summary using reflection with an llm client based on the conversation history.

        Args:
            prompt (str): The prompt (in this method it is used as system prompt) used to get the summary.
            messages (list): The messages generated as part of a chat conversation.
            llm_agent: the agent with an llm client.
            cache (Cache or None): the cache client to be used for this conversation.
        """
        system_msg = [
            {
                "role": "system",
                "content": prompt,
            }
        ]

        messages = messages + system_msg
        if llm_agent and llm_agent.client is not None:
            llm_client = llm_agent.client
        elif self.client is not None:
            llm_client = self.client
        else:
            raise ValueError("No OpenAIWrapper client is found.")
        response = self._generate_oai_reply_from_client(llm_client=llm_client, messages=messages, cache=cache)
        return response

    def initiate_chats(self, chat_queue: List[Dict[str, Any]]) -> List[ChatResult]:
        """(Experimental) Initiate chats with multiple agents.
        TODO: add async version of this method.

        Args:
            chat_queue (List[Dict]): a list of dictionaries containing the information of the chats.
                Each dictionary should contain the input arguments for [`initiate_chat`](conversable_agent#initiate_chat)

        Returns: a list of ChatResult objects corresponding to the finished chats in the chat_queue.
        """
        _chat_queue = chat_queue.copy()
        for chat_info in _chat_queue:
            chat_info["sender"] = self
        self._finished_chats = initiate_chats(_chat_queue)
        return self._finished_chats

    async def a_initiate_chats(self, chat_queue: List[Dict[str, Any]]) -> Dict[int, ChatResult]:
        _chat_queue = chat_queue.copy()
        for chat_info in _chat_queue:
            chat_info["sender"] = self
        self._finished_chats = await a_initiate_chats(_chat_queue)
        return self._finished_chats

    def get_chat_results(self, chat_index: Optional[int] = None) -> Union[List[ChatResult], ChatResult]:
        """A summary from the finished chats of particular agents."""
        if chat_index is not None:
            return self._finished_chats[chat_index]
        else:
            return self._finished_chats

    def reset(self):
        """Reset the agent."""
        self.clear_history()
        self.reset_consecutive_auto_reply_counter()
        self.stop_reply_at_receive()
        if self.client is not None:
            self.client.clear_usage_summary()
        for reply_func_tuple in self._reply_func_list:
            if reply_func_tuple["reset_config"] is not None:
                reply_func_tuple["reset_config"](reply_func_tuple["config"])
            else:
                reply_func_tuple["config"] = copy.copy(reply_func_tuple["init_config"])

    def stop_reply_at_receive(self, sender: Optional[Agent] = None):
        """Reset the reply_at_receive of the sender."""
        if sender is None:
            self.reply_at_receive.clear()
        else:
            self.reply_at_receive[sender] = False

    def reset_consecutive_auto_reply_counter(self, sender: Optional[Agent] = None):
        """Reset the consecutive_auto_reply_counter of the sender."""
        if sender is None:
            self._consecutive_auto_reply_counter.clear()
        else:
            self._consecutive_auto_reply_counter[sender] = 0

    def clear_history(self, recipient: Optional[Agent] = None, nr_messages_to_preserve: Optional[int] = None):
        """Clear the chat history of the agent.

        Args:
            recipient: the agent with whom the chat history to clear. If None, clear the chat history with all agents.
            nr_messages_to_preserve: the number of newest messages to preserve in the chat history.
        """
        iostream = self._iostream
        if recipient is None:
            if nr_messages_to_preserve:
                for key in self._oai_messages:
                    # Remove messages from history except last `nr_messages_to_preserve` messages.
                    self._oai_messages[key] = self._oai_messages[key][-nr_messages_to_preserve:]
            else:
                self._oai_messages.clear()
        else:
            self._oai_messages[recipient].clear()
            if nr_messages_to_preserve:
                iostream.print(
                    colored(
                        "WARNING: `nr_preserved_messages` is ignored when clearing chat history with a specific agent.",
                        "yellow",
                    ),
                    flush=True,
                )

    def generate_oai_reply(
        self,
        messages: Optional[List[Dict]] = None,
        sender: Optional[Agent] = None,
        config: Optional[OpenAIWrapper] = None,
    ) -> Tuple[bool, Union[str, Dict, None]]:
        """Generate a reply using autogen.oai."""
        client = self.client if config is None else config
        if client is None:
            return False, None
        if messages is None:
            messages = self._oai_messages[sender]
        extracted_response = self._generate_oai_reply_from_client(
            client, self._oai_system_message + messages, self.client_cache
        )
        return (False, None) if extracted_response is None else (True, extracted_response)

    def _generate_oai_reply_from_client(self, llm_client, messages, cache) -> Union[str, Dict, None]:
        # unroll tool_responses
        all_messages = []
        for message in messages:
            tool_responses = message.get("tool_responses", [])
            if tool_responses:
                all_messages += tool_responses
                # tool role on the parent message means the content is just concatenation of all of the tool_responses
                if message.get("role") != "tool":
                    all_messages.append({key: message[key] for key in message if key != "tool_responses"})
            else:
                all_messages.append(message)

        # TODO: #1143 handle token limit exceeded error
        response = llm_client.create(
            context=messages[-1].pop("context", None),
            messages=all_messages,
            cache=cache,
        )
        extracted_response = llm_client.extract_text_or_completion_object(response)[0]

        if extracted_response is None:
            warnings.warn("Extracted_response from {response} is None.", UserWarning)
            return None
        # ensure function and tool calls will be accepted when sent back to the LLM
        if not isinstance(extracted_response, str) and hasattr(extracted_response, "model_dump"):
            extracted_response = model_dump(extracted_response)
        if isinstance(extracted_response, dict):
            if extracted_response.get("function_call"):
                extracted_response["function_call"]["name"] = self._normalize_name(
                    extracted_response["function_call"]["name"]
                )
            for tool_call in extracted_response.get("tool_calls") or []:
                tool_call["function"]["name"] = self._normalize_name(tool_call["function"]["name"])
        return extracted_response

    async def a_generate_oai_reply(
        self,
        messages: Optional[List[Dict]] = None,
        sender: Optional[Agent] = None,
        config: Optional[Any] = None,
    ) -> Tuple[bool, Union[str, Dict, None]]:
        """Generate a reply using autogen.oai asynchronously."""
        return await asyncio.get_event_loop().run_in_executor(
            None, functools.partial(self.generate_oai_reply, messages=messages, sender=sender, config=config)
        )

    def _generate_code_execution_reply_using_executor(
        self,
        messages: Optional[List[Dict]] = None,
        sender: Optional[Agent] = None,
        config: Optional[Union[Dict, Literal[False]]] = None,
    ):
        """Generate a reply using code executor."""
        if config is not None:
            raise ValueError("config is not supported for _generate_code_execution_reply_using_executor.")
        if self._code_execution_config is False:
            return False, None
        if messages is None:
            messages = self._oai_messages[sender]
        last_n_messages = self._code_execution_config.get("last_n_messages", "auto")

        if not (isinstance(last_n_messages, (int, float)) and last_n_messages >= 0) and last_n_messages != "auto":
            raise ValueError("last_n_messages must be either a non-negative integer, or the string 'auto'.")

        num_messages_to_scan = last_n_messages
        if last_n_messages == "auto":
            # Find when the agent last spoke
            num_messages_to_scan = 0
            for message in reversed(messages):
                if "role" not in message:
                    break
                elif message["role"] != "user":
                    break
                else:
                    num_messages_to_scan += 1
        num_messages_to_scan = min(len(messages), num_messages_to_scan)
        messages_to_scan = messages[-num_messages_to_scan:]

        # iterate through the last n messages in reverse
        # if code blocks are found, execute the code blocks and return the output
        # if no code blocks are found, continue
        for message in reversed(messages_to_scan):
            if not message["content"]:
                continue
            code_blocks = self._code_executor.code_extractor.extract_code_blocks(message["content"])
            if len(code_blocks) == 0:
                continue
            # found code blocks, execute code.
            code_result = self._code_executor.execute_code_blocks(code_blocks)
            exitcode2str = "execution succeeded" if code_result.exit_code == 0 else "execution failed"
            return True, f"exitcode: {code_result.exit_code} ({exitcode2str})\nCode output: {code_result.output}"

        return False, None

    def generate_code_execution_reply(
        self,
        messages: Optional[List[Dict]] = None,
        sender: Optional[Agent] = None,
        config: Optional[Union[Dict, Literal[False]]] = None,
    ):
        """Generate a reply using code execution."""
        code_execution_config = config if config is not None else self._code_execution_config
        if code_execution_config is False:
            return False, None
        if messages is None:
            messages = self._oai_messages[sender]
        last_n_messages = code_execution_config.pop("last_n_messages", "auto")

        if not (isinstance(last_n_messages, (int, float)) and last_n_messages >= 0) and last_n_messages != "auto":
            raise ValueError("last_n_messages must be either a non-negative integer, or the string 'auto'.")

        messages_to_scan = last_n_messages
        if last_n_messages == "auto":
            # Find when the agent last spoke
            messages_to_scan = 0
            for i in range(len(messages)):
                message = messages[-(i + 1)]
                if "role" not in message:
                    break
                elif message["role"] != "user":
                    break
                else:
                    messages_to_scan += 1

        # iterate through the last n messages in reverse
        # if code blocks are found, execute the code blocks and return the output
        # if no code blocks are found, continue
        for i in range(min(len(messages), messages_to_scan)):
            message = messages[-(i + 1)]
            if not message["content"]:
                continue
            code_blocks = extract_code(message["content"])
            if len(code_blocks) == 1 and code_blocks[0][0] == UNKNOWN:
                continue

            # found code blocks, execute code and push "last_n_messages" back
            exitcode, logs = self.execute_code_blocks(code_blocks)
            code_execution_config["last_n_messages"] = last_n_messages
            exitcode2str = "execution succeeded" if exitcode == 0 else "execution failed"
            return True, f"exitcode: {exitcode} ({exitcode2str})\nCode output: {logs}"

        # no code blocks are found, push last_n_messages back and return.
        code_execution_config["last_n_messages"] = last_n_messages

        return False, None

    def generate_function_call_reply(
        self,
        messages: Optional[List[Dict]] = None,
        sender: Optional[Agent] = None,
        config: Optional[Any] = None,
    ) -> Tuple[bool, Union[Dict, None]]:
        """
        Generate a reply using function call.

        "function_call" replaced by "tool_calls" as of [OpenAI API v1.1.0](https://github.com/openai/openai-python/releases/tag/v1.1.0)
        See https://platform.openai.com/docs/api-reference/chat/create#chat-create-functions
        """
        if config is None:
            config = self
        if messages is None:
            messages = self._oai_messages[sender]
        message = messages[-1]
        if "function_call" in message and message["function_call"]:
            func_call = message["function_call"]
            func = self._function_map.get(func_call.get("name", None), None)
            if inspect.iscoroutinefunction(func):
                try:
                    # get the running loop if it was already created
                    loop = asyncio.get_running_loop()
                    close_loop = False
                except RuntimeError:
                    # create a loop if there is no running loop
                    loop = asyncio.new_event_loop()
                    close_loop = True

                _, func_return = loop.run_until_complete(self.a_execute_function(func_call))
                if close_loop:
                    loop.close()
            else:
                _, func_return = self.execute_function(message["function_call"])
            return True, func_return
        return False, None

    async def a_generate_function_call_reply(
        self,
        messages: Optional[List[Dict]] = None,
        sender: Optional[Agent] = None,
        config: Optional[Any] = None,
    ) -> Tuple[bool, Union[Dict, None]]:
        """
        Generate a reply using async function call.

        "function_call" replaced by "tool_calls" as of [OpenAI API v1.1.0](https://github.com/openai/openai-python/releases/tag/v1.1.0)
        See https://platform.openai.com/docs/api-reference/chat/create#chat-create-functions
        """
        if config is None:
            config = self
        if messages is None:
            messages = self._oai_messages[sender]
        message = messages[-1]
        if "function_call" in message:
            func_call = message["function_call"]
            func_name = func_call.get("name", "")
            func = self._function_map.get(func_name, None)
            if func and inspect.iscoroutinefunction(func):
                _, func_return = await self.a_execute_function(func_call)
            else:
                _, func_return = self.execute_function(func_call)
            return True, func_return

        return False, None

    def _str_for_tool_response(self, tool_response):
        return str(tool_response.get("content", ""))

    def generate_tool_calls_reply(
        self,
        messages: Optional[List[Dict]] = None,
        sender: Optional[Agent] = None,
        config: Optional[Any] = None,
    ) -> Tuple[bool, Union[Dict, None]]:
        """Generate a reply using tool call."""
        if config is None:
            config = self
        if messages is None:
            messages = self._oai_messages[sender]
        message = messages[-1]
        tool_returns = []
        for tool_call in message.get("tool_calls", []):
            id = tool_call["id"]
            function_call = tool_call.get("function", {})
            func = self._function_map.get(function_call.get("name", None), None)
            if inspect.iscoroutinefunction(func):
                try:
                    # get the running loop if it was already created
                    loop = asyncio.get_running_loop()
                    close_loop = False
                except RuntimeError:
                    # create a loop if there is no running loop
                    loop = asyncio.new_event_loop()
                    close_loop = True

                _, func_return = loop.run_until_complete(self.a_execute_function(function_call))
                if close_loop:
                    loop.close()
            else:
                _, func_return = self.execute_function(function_call)
            tool_returns.append(
                {
                    "tool_call_id": id,
                    "role": "tool",
                    "content": func_return.get("content", ""),
                }
            )
        if tool_returns:
            return True, {
                "role": "tool",
                "tool_responses": tool_returns,
                "content": "\n\n".join([self._str_for_tool_response(tool_return) for tool_return in tool_returns]),
            }
        return False, None

    async def _a_execute_tool_call(self, tool_call):
        id = tool_call["id"]
        function_call = tool_call.get("function", {})
        _, func_return = await self.a_execute_function(function_call)
        return {
            "tool_call_id": id,
            "role": "tool",
            "content": func_return.get("content", ""),
        }

    async def a_generate_tool_calls_reply(
        self,
        messages: Optional[List[Dict]] = None,
        sender: Optional[Agent] = None,
        config: Optional[Any] = None,
    ) -> Tuple[bool, Union[Dict, None]]:
        """Generate a reply using async function call."""
        if config is None:
            config = self
        if messages is None:
            messages = self._oai_messages[sender]
        message = messages[-1]
        async_tool_calls = []
        for tool_call in message.get("tool_calls", []):
            async_tool_calls.append(self._a_execute_tool_call(tool_call))
        if async_tool_calls:
            tool_returns = await asyncio.gather(*async_tool_calls)
            return True, {
                "role": "tool",
                "tool_responses": tool_returns,
                "content": "\n\n".join([self._str_for_tool_response(tool_return) for tool_return in tool_returns]),
            }

        return False, None

    def check_termination_and_human_reply(
        self,
        messages: Optional[List[Dict]] = None,
        sender: Optional[Agent] = None,
        config: Optional[Any] = None,
    ) -> Tuple[bool, Union[str, None]]:
        """Check if the conversation should be terminated, and if human reply is provided.

        This method checks for conditions that require the conversation to be terminated, such as reaching
        a maximum number of consecutive auto-replies or encountering a termination message. Additionally,
        it prompts for and processes human input based on the configured human input mode, which can be
        'ALWAYS', 'NEVER', or 'TERMINATE'. The method also manages the consecutive auto-reply counter
        for the conversation and prints relevant messages based on the human input received.

        Args:
            - messages (Optional[List[Dict]]): A list of message dictionaries, representing the conversation history.
            - sender (Optional[Agent]): The agent object representing the sender of the message.
            - config (Optional[Any]): Configuration object, defaults to the current instance if not provided.

        Returns:
            - Tuple[bool, Union[str, Dict, None]]: A tuple containing a boolean indicating if the conversation
            should be terminated, and a human reply which can be a string, a dictionary, or None.
        """
        # Function implementation...
        iostream = self._iostream

        if config is None:
            config = self
        if messages is None:
            messages = self._oai_messages[sender] if sender else []
        message = messages[-1]
        reply = ""
        no_human_input_msg = ""
        sender_name = "the sender" if sender is None else sender.name
        if self.human_input_mode == "ALWAYS":
            reply = self.get_human_input(
                f"Provide feedback to {sender_name}. Press enter to skip and use auto-reply, or type 'exit' to end the conversation: "
            )
            no_human_input_msg = "NO HUMAN INPUT RECEIVED." if not reply else ""
            # if the human input is empty, and the message is a termination message, then we will terminate the conversation
            reply = reply if reply or not self._is_termination_msg(message) else "exit"
        else:
            if self._consecutive_auto_reply_counter[sender] >= self._max_consecutive_auto_reply_dict[sender]:
                if self.human_input_mode == "NEVER":
                    reply = "exit"
                else:
                    # self.human_input_mode == "TERMINATE":
                    terminate = self._is_termination_msg(message)
                    reply = self.get_human_input(
                        f"Please give feedback to {sender_name}. Press enter or type 'exit' to stop the conversation: "
                        if terminate
                        else f"Please give feedback to {sender_name}. Press enter to skip and use auto-reply, or type 'exit' to stop the conversation: "
                    )
                    no_human_input_msg = "NO HUMAN INPUT RECEIVED." if not reply else ""
                    # if the human input is empty, and the message is a termination message, then we will terminate the conversation
                    reply = reply if reply or not terminate else "exit"
            elif self._is_termination_msg(message):
                if self.human_input_mode == "NEVER":
                    reply = "exit"
                else:
                    # self.human_input_mode == "TERMINATE":
                    reply = self.get_human_input(
                        f"Please give feedback to {sender_name}. Press enter or type 'exit' to stop the conversation: "
                    )
                    no_human_input_msg = "NO HUMAN INPUT RECEIVED." if not reply else ""
                    # if the human input is empty, and the message is a termination message, then we will terminate the conversation
                    reply = reply or "exit"

        # print the no_human_input_msg
        if no_human_input_msg:
            iostream.print(colored(f"\n>>>>>>>> {no_human_input_msg}", "red"), flush=True)

        # stop the conversation
        if reply == "exit":
            # reset the consecutive_auto_reply_counter
            self._consecutive_auto_reply_counter[sender] = 0
            return True, None

        # send the human reply
        if reply or self._max_consecutive_auto_reply_dict[sender] == 0:
            # reset the consecutive_auto_reply_counter
            self._consecutive_auto_reply_counter[sender] = 0
            # User provided a custom response, return function and tool failures indicating user interruption
            tool_returns = []
            if message.get("function_call", False):
                tool_returns.append(
                    {
                        "role": "function",
                        "name": message["function_call"].get("name", ""),
                        "content": "USER INTERRUPTED",
                    }
                )

            if message.get("tool_calls", False):
                tool_returns.extend(
                    [
                        {"role": "tool", "tool_call_id": tool_call.get("id", ""), "content": "USER INTERRUPTED"}
                        for tool_call in message["tool_calls"]
                    ]
                )

            response = {"role": "user", "content": reply}
            if tool_returns:
                response["tool_responses"] = tool_returns

            return True, response

        # increment the consecutive_auto_reply_counter
        self._consecutive_auto_reply_counter[sender] += 1
        if self.human_input_mode != "NEVER":
            iostream.print(colored("\n>>>>>>>> USING AUTO REPLY...", "red"), flush=True)

        return False, None

    async def a_check_termination_and_human_reply(
        self,
        messages: Optional[List[Dict]] = None,
        sender: Optional[Agent] = None,
        config: Optional[Any] = None,
    ) -> Tuple[bool, Union[str, None]]:
        """(async) Check if the conversation should be terminated, and if human reply is provided.

        This method checks for conditions that require the conversation to be terminated, such as reaching
        a maximum number of consecutive auto-replies or encountering a termination message. Additionally,
        it prompts for and processes human input based on the configured human input mode, which can be
        'ALWAYS', 'NEVER', or 'TERMINATE'. The method also manages the consecutive auto-reply counter
        for the conversation and prints relevant messages based on the human input received.

        Args:
            - messages (Optional[List[Dict]]): A list of message dictionaries, representing the conversation history.
            - sender (Optional[Agent]): The agent object representing the sender of the message.
            - config (Optional[Any]): Configuration object, defaults to the current instance if not provided.

        Returns:
            - Tuple[bool, Union[str, Dict, None]]: A tuple containing a boolean indicating if the conversation
            should be terminated, and a human reply which can be a string, a dictionary, or None.
        """
        iostream = self._iostream

        if config is None:
            config = self
        if messages is None:
            messages = self._oai_messages[sender] if sender else []
        message = messages[-1] if messages else {}
        reply = ""
        no_human_input_msg = ""
        sender_name = "the sender" if sender is None else sender.name
        if self.human_input_mode == "ALWAYS":
            reply = await self.a_get_human_input(
                f"Provide feedback to {sender_name}. Press enter to skip and use auto-reply, or type 'exit' to end the conversation: "
            )
            no_human_input_msg = "NO HUMAN INPUT RECEIVED." if not reply else ""
            # if the human input is empty, and the message is a termination message, then we will terminate the conversation
            reply = reply if reply or not self._is_termination_msg(message) else "exit"
        else:
            if self._consecutive_auto_reply_counter[sender] >= self._max_consecutive_auto_reply_dict[sender]:
                if self.human_input_mode == "NEVER":
                    reply = "exit"
                else:
                    # self.human_input_mode == "TERMINATE":
                    terminate = self._is_termination_msg(message)
                    reply = await self.a_get_human_input(
                        f"Please give feedback to {sender_name}. Press enter or type 'exit' to stop the conversation: "
                        if terminate
                        else f"Please give feedback to {sender_name}. Press enter to skip and use auto-reply, or type 'exit' to stop the conversation: "
                    )
                    no_human_input_msg = "NO HUMAN INPUT RECEIVED." if not reply else ""
                    # if the human input is empty, and the message is a termination message, then we will terminate the conversation
                    reply = reply if reply or not terminate else "exit"
            elif self._is_termination_msg(message):
                if self.human_input_mode == "NEVER":
                    reply = "exit"
                else:
                    # self.human_input_mode == "TERMINATE":
                    reply = await self.a_get_human_input(
                        f"Please give feedback to {sender_name}. Press enter or type 'exit' to stop the conversation: "
                    )
                    no_human_input_msg = "NO HUMAN INPUT RECEIVED." if not reply else ""
                    # if the human input is empty, and the message is a termination message, then we will terminate the conversation
                    reply = reply or "exit"

        # print the no_human_input_msg
        if no_human_input_msg:
            iostream.print(colored(f"\n>>>>>>>> {no_human_input_msg}", "red"), flush=True)

        # stop the conversation
        if reply == "exit":
            # reset the consecutive_auto_reply_counter
            self._consecutive_auto_reply_counter[sender] = 0
            return True, None

        # send the human reply
        if reply or self._max_consecutive_auto_reply_dict[sender] == 0:
            # User provided a custom response, return function and tool results indicating user interruption
            # reset the consecutive_auto_reply_counter
            self._consecutive_auto_reply_counter[sender] = 0
            tool_returns = []
            if message.get("function_call", False):
                tool_returns.append(
                    {
                        "role": "function",
                        "name": message["function_call"].get("name", ""),
                        "content": "USER INTERRUPTED",
                    }
                )

            if message.get("tool_calls", False):
                tool_returns.extend(
                    [
                        {"role": "tool", "tool_call_id": tool_call.get("id", ""), "content": "USER INTERRUPTED"}
                        for tool_call in message["tool_calls"]
                    ]
                )

            response = {"role": "user", "content": reply}
            if tool_returns:
                response["tool_responses"] = tool_returns

            return True, response

        # increment the consecutive_auto_reply_counter
        self._consecutive_auto_reply_counter[sender] += 1
        if self.human_input_mode != "NEVER":
            iostream.print(colored("\n>>>>>>>> USING AUTO REPLY...", "red"), flush=True)

        return False, None

    def generate_reply(
        self,
        messages: Optional[List[Dict[str, Any]]] = None,
        sender: Optional["Agent"] = None,
        **kwargs: Any,
    ) -> Union[str, Dict, None]:
        """Reply based on the conversation history and the sender.

        Either messages or sender must be provided.
        Register a reply_func with `None` as one trigger for it to be activated when `messages` is non-empty and `sender` is `None`.
        Use registered auto reply functions to generate replies.
        By default, the following functions are checked in order:
        1. check_termination_and_human_reply
        2. generate_function_call_reply (deprecated in favor of tool_calls)
        3. generate_tool_calls_reply
        4. generate_code_execution_reply
        5. generate_oai_reply
        Every function returns a tuple (final, reply).
        When a function returns final=False, the next function will be checked.
        So by default, termination and human reply will be checked first.
        If not terminating and human reply is skipped, execute function or code and return the result.
        AI replies are generated only when no code execution is performed.

        Args:
            messages: a list of messages in the conversation history.
            sender: sender of an Agent instance.

        Additional keyword arguments:
            exclude (List[Callable]): a list of reply functions to be excluded.

        Returns:
            str or dict or None: reply. None if no reply is generated.
        """
        if all((messages is None, sender is None)):
            error_msg = f"Either {messages=} or {sender=} must be provided."
            logger.error(error_msg)
            raise AssertionError(error_msg)

        if messages is None:
            messages = self._oai_messages[sender]

        # Call the hookable method that gives registered hooks a chance to process all messages.
        # Message modifications do not affect the incoming messages or self._oai_messages.
        messages = self.process_all_messages(messages)

        # Call the hookable method that gives registered hooks a chance to process the last message.
        # Message modifications do not affect the incoming messages or self._oai_messages.
        messages = self.process_last_message(messages)

        for reply_func_tuple in self._reply_func_list:
            reply_func = reply_func_tuple["reply_func"]
            if "exclude" in kwargs and reply_func in kwargs["exclude"]:
                continue
            if inspect.iscoroutinefunction(reply_func):
                continue
            if self._match_trigger(reply_func_tuple["trigger"], sender):
                final, reply = reply_func(self, messages=messages, sender=sender, config=reply_func_tuple["config"])
                if final:
                    return reply
        return self._default_auto_reply

    async def a_generate_reply(
        self,
        messages: Optional[List[Dict[str, Any]]] = None,
        sender: Optional["Agent"] = None,
        **kwargs: Any,
    ) -> Union[str, Dict[str, Any], None]:
        """(async) Reply based on the conversation history and the sender.

        Either messages or sender must be provided.
        Register a reply_func with `None` as one trigger for it to be activated when `messages` is non-empty and `sender` is `None`.
        Use registered auto reply functions to generate replies.
        By default, the following functions are checked in order:
        1. check_termination_and_human_reply
        2. generate_function_call_reply
        3. generate_tool_calls_reply
        4. generate_code_execution_reply
        5. generate_oai_reply
        Every function returns a tuple (final, reply).
        When a function returns final=False, the next function will be checked.
        So by default, termination and human reply will be checked first.
        If not terminating and human reply is skipped, execute function or code and return the result.
        AI replies are generated only when no code execution is performed.

        Args:
            messages: a list of messages in the conversation history.
            sender: sender of an Agent instance.

        Additional keyword arguments:
            exclude (List[Callable]): a list of reply functions to be excluded.

        Returns:
            str or dict or None: reply. None if no reply is generated.
        """
        if all((messages is None, sender is None)):
            error_msg = f"Either {messages=} or {sender=} must be provided."
            logger.error(error_msg)
            raise AssertionError(error_msg)

        if messages is None:
            messages = self._oai_messages[sender]

        # Call the hookable method that gives registered hooks a chance to process all messages.
        # Message modifications do not affect the incoming messages or self._oai_messages.
        messages = self.process_all_messages(messages)

        # Call the hookable method that gives registered hooks a chance to process the last message.
        # Message modifications do not affect the incoming messages or self._oai_messages.
        messages = self.process_last_message(messages)

        for reply_func_tuple in self._reply_func_list:
            reply_func = reply_func_tuple["reply_func"]
            if "exclude" in kwargs and reply_func in kwargs["exclude"]:
                continue
            if self._match_trigger(reply_func_tuple["trigger"], sender):
                if inspect.iscoroutinefunction(reply_func):
                    final, reply = await reply_func(
                        self, messages=messages, sender=sender, config=reply_func_tuple["config"]
                    )
                else:
                    final, reply = reply_func(self, messages=messages, sender=sender, config=reply_func_tuple["config"])
                if final:
                    return reply
        return self._default_auto_reply

    def _match_trigger(self, trigger: Union[None, str, type, Agent, Callable, List], sender: Agent) -> bool:
        """Check if the sender matches the trigger.

        Args:
            - trigger (Union[None, str, type, Agent, Callable, List]): The condition to match against the sender.
            Can be `None`, string, type, `Agent` instance, callable, or a list of these.
            - sender (Agent): The sender object or type to be matched against the trigger.

        Returns:
            - bool: Returns `True` if the sender matches the trigger, otherwise `False`.

        Raises:
            - ValueError: If the trigger type is unsupported.
        """
        if trigger is None:
            return sender is None
        elif isinstance(trigger, str):
            return trigger == sender.name
        elif isinstance(trigger, type):
            return isinstance(sender, trigger)
        elif isinstance(trigger, Agent):
            # return True if the sender is the same type (class) as the trigger
            return trigger == sender
        elif isinstance(trigger, Callable):
            rst = trigger(sender)
            assert rst in [True, False], f"trigger {trigger} must return a boolean value."
            return rst
        elif isinstance(trigger, list):
            return any(self._match_trigger(t, sender) for t in trigger)
        else:
            raise ValueError(f"Unsupported trigger type: {type(trigger)}")

    def get_human_input(self, prompt: str) -> str:
        """Get human input.

        Override this method to customize the way to get human input.

        Args:
            prompt (str): prompt for the human input.

        Returns:
            str: human input.
        """
        iostream = self._iostream
        reply = iostream.input(prompt)
        self._human_input.append(reply)
        return reply

    async def a_get_human_input(self, prompt: str) -> str:
        """(Async) Get human input.

        Override this method to customize the way to get human input.

        Args:
            prompt (str): prompt for the human input.

        Returns:
            str: human input.
        """
<<<<<<< HEAD
        loop = asyncio.get_running_loop()
        reply = await loop.run_in_executor(None, functools.partial(self.get_human_input, prompt))
=======
        reply = input(prompt)
        self._human_input.append(reply)
>>>>>>> 07520aa3
        return reply

    def run_code(self, code, **kwargs):
        """Run the code and return the result.

        Override this function to modify the way to run the code.
        Args:
            code (str): the code to be executed.
            **kwargs: other keyword arguments.

        Returns:
            A tuple of (exitcode, logs, image).
            exitcode (int): the exit code of the code execution.
            logs (str): the logs of the code execution.
            image (str or None): the docker image used for the code execution.
        """
        return execute_code(code, **kwargs)

    def execute_code_blocks(self, code_blocks):
        """Execute the code blocks and return the result."""
        iostream = self._iostream
        logs_all = ""
        for i, code_block in enumerate(code_blocks):
            lang, code = code_block
            if not lang:
                lang = infer_lang(code)
            iostream.print(
                colored(
                    f"\n>>>>>>>> EXECUTING CODE BLOCK {i} (inferred language is {lang})...",
                    "red",
                ),
                flush=True,
            )
            if lang in ["bash", "shell", "sh"]:
                exitcode, logs, image = self.run_code(code, lang=lang, **self._code_execution_config)
            elif lang in ["python", "Python"]:
                if code.startswith("# filename: "):
                    filename = code[11 : code.find("\n")].strip()
                else:
                    filename = None
                exitcode, logs, image = self.run_code(
                    code,
                    lang="python",
                    filename=filename,
                    **self._code_execution_config,
                )
            else:
                # In case the language is not supported, we return an error message.
                exitcode, logs, image = (
                    1,
                    f"unknown language {lang}",
                    None,
                )
                # raise NotImplementedError
            if image is not None:
                self._code_execution_config["use_docker"] = image
            logs_all += "\n" + logs
            if exitcode != 0:
                return exitcode, logs_all
        return exitcode, logs_all

    @staticmethod
    def _format_json_str(jstr):
        """Remove newlines outside of quotes, and handle JSON escape sequences.

        1. this function removes the newline in the query outside of quotes otherwise json.loads(s) will fail.
            Ex 1:
            "{\n"tool": "python",\n"query": "print('hello')\nprint('world')"\n}" -> "{"tool": "python","query": "print('hello')\nprint('world')"}"
            Ex 2:
            "{\n  \"location\": \"Boston, MA\"\n}" -> "{"location": "Boston, MA"}"

        2. this function also handles JSON escape sequences inside quotes,
            Ex 1:
            '{"args": "a\na\na\ta"}' -> '{"args": "a\\na\\na\\ta"}'
        """
        result = []
        inside_quotes = False
        last_char = " "
        for char in jstr:
            if last_char != "\\" and char == '"':
                inside_quotes = not inside_quotes
            last_char = char
            if not inside_quotes and char == "\n":
                continue
            if inside_quotes and char == "\n":
                char = "\\n"
            if inside_quotes and char == "\t":
                char = "\\t"
            result.append(char)
        return "".join(result)

    def execute_function(self, func_call, verbose: bool = False) -> Tuple[bool, Dict[str, str]]:
        """Execute a function call and return the result.

        Override this function to modify the way to execute function and tool calls.

        Args:
            func_call: a dictionary extracted from openai message at "function_call" or "tool_calls" with keys "name" and "arguments".

        Returns:
            A tuple of (is_exec_success, result_dict).
            is_exec_success (boolean): whether the execution is successful.
            result_dict: a dictionary with keys "name", "role", and "content". Value of "role" is "function".

        "function_call" deprecated as of [OpenAI API v1.1.0](https://github.com/openai/openai-python/releases/tag/v1.1.0)
        See https://platform.openai.com/docs/api-reference/chat/create#chat-create-function_call
        """
        iostream = self._iostream
        func_name = func_call.get("name", "")
        func = self._function_map.get(func_name, None)

        is_exec_success = False
        if func is not None:
            # Extract arguments from a json-like string and put it into a dict.
            input_string = self._format_json_str(func_call.get("arguments", "{}"))
            try:
                arguments = json.loads(input_string)
            except json.JSONDecodeError as e:
                arguments = None
                content = f"Error: {e}\n You argument should follow json format."

            # Try to execute the function
            if arguments is not None:
                iostream.print(
                    colored(f"\n>>>>>>>> EXECUTING FUNCTION {func_name}...", "magenta"),
                    flush=True,
                )
                try:
                    content = func(**arguments)
                    is_exec_success = True
                except Exception as e:
                    content = f"Error: {e}"
        else:
            content = f"Error: Function {func_name} not found."

        if verbose:
            iostream.print(
                colored(f"\nInput arguments: {arguments}\nOutput:\n{content}", "magenta"),
                flush=True,
            )

        return is_exec_success, {
            "name": func_name,
            "role": "function",
            "content": str(content),
        }

    async def a_execute_function(self, func_call):
        """Execute an async function call and return the result.

        Override this function to modify the way async functions and tools are executed.

        Args:
            func_call: a dictionary extracted from openai message at key "function_call" or "tool_calls" with keys "name" and "arguments".

        Returns:
            A tuple of (is_exec_success, result_dict).
            is_exec_success (boolean): whether the execution is successful.
            result_dict: a dictionary with keys "name", "role", and "content". Value of "role" is "function".

        "function_call" deprecated as of [OpenAI API v1.1.0](https://github.com/openai/openai-python/releases/tag/v1.1.0)
        See https://platform.openai.com/docs/api-reference/chat/create#chat-create-function_call
        """
        iostream = self._iostream
        func_name = func_call.get("name", "")
        func = self._function_map.get(func_name, None)

        is_exec_success = False
        if func is not None:
            # Extract arguments from a json-like string and put it into a dict.
            input_string = self._format_json_str(func_call.get("arguments", "{}"))
            try:
                arguments = json.loads(input_string)
            except json.JSONDecodeError as e:
                arguments = None
                content = f"Error: {e}\n You argument should follow json format."

            # Try to execute the function
            if arguments is not None:
                iostream.print(
                    colored(f"\n>>>>>>>> EXECUTING ASYNC FUNCTION {func_name}...", "magenta"),
                    flush=True,
                )
                try:
                    if inspect.iscoroutinefunction(func):
                        content = await func(**arguments)
                    else:
                        # Fallback to sync function if the function is not async
                        content = func(**arguments)
                    is_exec_success = True
                except Exception as e:
                    content = f"Error: {e}"
        else:
            content = f"Error: Function {func_name} not found."

        return is_exec_success, {
            "name": func_name,
            "role": "function",
            "content": str(content),
        }

    def generate_init_message(self, **context) -> Union[str, Dict]:
        """Generate the initial message for the agent.
        TODO: offer a way to customize initial message without overriding this function.

        Override this function to customize the initial message based on user's request.
        If not overridden, "message" needs to be provided in the context, or input() will be called to get the initial message.

        Args:
            **context: any context information. It has the following reserved fields:
                "message": a str of message.
                "summary_method": a string or callable specifying the method to get a summary from the chat. Default is DEFAULT_summary_method, i.e., "last_msg".
                        - Supported string are "last_msg" and "reflection_with_llm":
                            when set "last_msg", it returns the last message of the dialog as the summary.
                            when set "reflection_with_llm", it returns a summary extracted using an llm client.
                            `llm_config` must be set in either the recipient or sender.
                            "reflection_with_llm" requires the llm_config to be set in either the sender or the recipient.
                        - A callable summary_method should take the recipient and sender agent in a chat as input and return a string of summary. E.g,
                        ```python
                        def my_summary_method(
                            sender: ConversableAgent,
                            recipient: ConversableAgent,
                        ):
                            return recipient.last_message(sender)["content"]
                        ```
                    When both the sender and the recipient have an llm client, the recipient's llm client will be used.
                "summary_prompt": a string of text used to prompt a LLM-based agent (the sender or receiver agent) to reflext
                    on the conversation and extract a summary when summary_method is "reflection_with_llm".
                    Default is DEFAULT_summary_prompt, i.e., "Summarize takeaway from the conversation. Do not add any introductory phrases. If the intended request is NOT properly addressed, please point it out."
                "carryover": a string or a list of string to specify the carryover information to be passed to this chat. It can be a string or a list of string.
                    If provided, we will combine this carryover with the "message" content when generating the initial chat
                    message.
        """
        if "message" not in context:
            context["message"] = self.get_human_input(">")
        self._process_carryover(context)
        return context["message"]

    def _process_carryover(self, context):
        carryover = context.get("carryover", "")
        if carryover:
            # if carryover is string
            if isinstance(carryover, str):
                context["message"] = context["message"] + "\nContext: \n" + carryover
            elif isinstance(carryover, list):
                context["message"] = context["message"] + "\nContext: \n" + ("\n").join([t for t in carryover])
            else:
                raise warnings.warn(
                    "Carryover should be a string or a list of strings. Not adding carryover to the message."
                )

    async def a_generate_init_message(self, **context) -> Union[str, Dict]:
        """Generate the initial message for the agent.
        TODO: offer a way to customize initial message without overriding this function.

        Override this function to customize the initial message based on user's request.
        If not overridden, "message" needs to be provided in the context, or input() will be called to get the initial message.

        Args:
            Please refer to `generate_init_message` for the description of the arguments.
        """
        if "message" not in context:
            context["message"] = await self.a_get_human_input(">")
        self._process_carryover(context)
        return context["message"]

    def register_function(self, function_map: Dict[str, Callable]):
        """Register functions to the agent.

        Args:
            function_map: a dictionary mapping function names to functions.
        """
        for name in function_map.keys():
            self._assert_valid_name(name)
        self._function_map.update(function_map)

    def update_function_signature(self, func_sig: Union[str, Dict], is_remove: None):
        """update a function_signature in the LLM configuration for function_call.

        Args:
            func_sig (str or dict): description/name of the function to update/remove to the model. See: https://platform.openai.com/docs/api-reference/chat/create#chat/create-functions
            is_remove: whether removing the function from llm_config with name 'func_sig'

        Deprecated as of [OpenAI API v1.1.0](https://github.com/openai/openai-python/releases/tag/v1.1.0)
        See https://platform.openai.com/docs/api-reference/chat/create#chat-create-function_call
        """

        if not isinstance(self.llm_config, dict):
            error_msg = "To update a function signature, agent must have an llm_config"
            logger.error(error_msg)
            raise AssertionError(error_msg)

        if is_remove:
            if "functions" not in self.llm_config.keys():
                error_msg = "The agent config doesn't have function {name}.".format(name=func_sig)
                logger.error(error_msg)
                raise AssertionError(error_msg)
            else:
                self.llm_config["functions"] = [
                    func for func in self.llm_config["functions"] if func["name"] != func_sig
                ]
        else:
            self._assert_valid_name(func_sig["name"])
            if "functions" in self.llm_config.keys():
                self.llm_config["functions"] = [
                    func for func in self.llm_config["functions"] if func.get("name") != func_sig["name"]
                ] + [func_sig]
            else:
                self.llm_config["functions"] = [func_sig]

        if len(self.llm_config["functions"]) == 0:
            del self.llm_config["functions"]

        self.client = OpenAIWrapper(**self.llm_config)

    def update_tool_signature(self, tool_sig: Union[str, Dict], is_remove: None):
        """update a tool_signature in the LLM configuration for tool_call.

        Args:
            tool_sig (str or dict): description/name of the tool to update/remove to the model. See: https://platform.openai.com/docs/api-reference/chat/create#chat-create-tools
            is_remove: whether removing the tool from llm_config with name 'tool_sig'
        """

        if not self.llm_config:
            error_msg = "To update a tool signature, agent must have an llm_config"
            logger.error(error_msg)
            raise AssertionError(error_msg)

        if is_remove:
            if "tools" not in self.llm_config.keys():
                error_msg = "The agent config doesn't have tool {name}.".format(name=tool_sig)
                logger.error(error_msg)
                raise AssertionError(error_msg)
            else:
                self.llm_config["tools"] = [
                    tool for tool in self.llm_config["tools"] if tool["function"]["name"] != tool_sig
                ]
        else:
            self._assert_valid_name(tool_sig["function"]["name"])
            if "tools" in self.llm_config.keys():
                self.llm_config["tools"] = [
                    tool
                    for tool in self.llm_config["tools"]
                    if tool.get("function", {}).get("name") != tool_sig["function"]["name"]
                ] + [tool_sig]
            else:
                self.llm_config["tools"] = [tool_sig]

        if len(self.llm_config["tools"]) == 0:
            del self.llm_config["tools"]

        self.client = OpenAIWrapper(**self.llm_config)

    def can_execute_function(self, name: Union[List[str], str]) -> bool:
        """Whether the agent can execute the function."""
        names = name if isinstance(name, list) else [name]
        return all([n in self._function_map for n in names])

    @property
    def function_map(self) -> Dict[str, Callable]:
        """Return the function map."""
        return self._function_map

    def _wrap_function(self, func: F) -> F:
        """Wrap the function to dump the return value to json.

        Handles both sync and async functions.

        Args:
            func: the function to be wrapped.

        Returns:
            The wrapped function.
        """

        @load_basemodels_if_needed
        @functools.wraps(func)
        def _wrapped_func(*args, **kwargs):
            retval = func(*args, **kwargs)

            return serialize_to_str(retval)

        @load_basemodels_if_needed
        @functools.wraps(func)
        async def _a_wrapped_func(*args, **kwargs):
            retval = await func(*args, **kwargs)
            return serialize_to_str(retval)

        wrapped_func = _a_wrapped_func if inspect.iscoroutinefunction(func) else _wrapped_func

        # needed for testing
        wrapped_func._origin = func

        return wrapped_func

    def register_for_llm(
        self,
        *,
        name: Optional[str] = None,
        description: Optional[str] = None,
        api_style: Literal["function", "tool"] = "tool",
    ) -> Callable[[F], F]:
        """Decorator factory for registering a function to be used by an agent.

        It's return value is used to decorate a function to be registered to the agent. The function uses type hints to
        specify the arguments and return type. The function name is used as the default name for the function,
        but a custom name can be provided. The function description is used to describe the function in the
        agent's configuration.

        Args:
            name (optional(str)): name of the function. If None, the function name will be used (default: None).
            description (optional(str)): description of the function (default: None). It is mandatory
                for the initial decorator, but the following ones can omit it.
            api_style: (literal): the API style for function call.
                For Azure OpenAI API, use version 2023-12-01-preview or later.
                `"function"` style will be deprecated. For earlier version use
                `"function"` if `"tool"` doesn't work.
                See [Azure OpenAI documentation](https://learn.microsoft.com/en-us/azure/ai-services/openai/how-to/function-calling?tabs=python) for details.

        Returns:
            The decorator for registering a function to be used by an agent.

        Examples:
            ```
            @user_proxy.register_for_execution()
            @agent2.register_for_llm()
            @agent1.register_for_llm(description="This is a very useful function")
            def my_function(a: Annotated[str, "description of a parameter"] = "a", b: int, c=3.14) -> str:
                 return a + str(b * c)
            ```

            For Azure OpenAI versions prior to 2023-12-01-preview, set `api_style`
            to `"function"` if `"tool"` doesn't work:
            ```
            @agent2.register_for_llm(api_style="function")
            def my_function(a: Annotated[str, "description of a parameter"] = "a", b: int, c=3.14) -> str:
                 return a + str(b * c)
            ```

        """

        def _decorator(func: F) -> F:
            """Decorator for registering a function to be used by an agent.

            Args:
                func: the function to be registered.

            Returns:
                The function to be registered, with the _description attribute set to the function description.

            Raises:
                ValueError: if the function description is not provided and not propagated by a previous decorator.
                RuntimeError: if the LLM config is not set up before registering a function.

            """
            # name can be overwritten by the parameter, by default it is the same as function name
            if name:
                func._name = name
            elif not hasattr(func, "_name"):
                func._name = func.__name__

            # description is propagated from the previous decorator, but it is mandatory for the first one
            if description:
                func._description = description
            else:
                if not hasattr(func, "_description"):
                    raise ValueError("Function description is required, none found.")

            # get JSON schema for the function
            f = get_function_schema(func, name=func._name, description=func._description)

            # register the function to the agent if there is LLM config, raise an exception otherwise
            if self.llm_config is None:
                raise RuntimeError("LLM config must be setup before registering a function for LLM.")

            if api_style == "function":
                f = f["function"]
                self.update_function_signature(f, is_remove=False)
            elif api_style == "tool":
                self.update_tool_signature(f, is_remove=False)
            else:
                raise ValueError(f"Unsupported API style: {api_style}")

            return func

        return _decorator

    def register_for_execution(
        self,
        name: Optional[str] = None,
    ) -> Callable[[F], F]:
        """Decorator factory for registering a function to be executed by an agent.

        It's return value is used to decorate a function to be registered to the agent.

        Args:
            name (optional(str)): name of the function. If None, the function name will be used (default: None).

        Returns:
            The decorator for registering a function to be used by an agent.

        Examples:
            ```
            @user_proxy.register_for_execution()
            @agent2.register_for_llm()
            @agent1.register_for_llm(description="This is a very useful function")
            def my_function(a: Annotated[str, "description of a parameter"] = "a", b: int, c=3.14):
                 return a + str(b * c)
            ```

        """

        def _decorator(func: F) -> F:
            """Decorator for registering a function to be used by an agent.

            Args:
                func: the function to be registered.

            Returns:
                The function to be registered, with the _description attribute set to the function description.

            Raises:
                ValueError: if the function description is not provided and not propagated by a previous decorator.

            """
            # name can be overwritten by the parameter, by default it is the same as function name
            if name:
                func._name = name
            elif not hasattr(func, "_name"):
                func._name = func.__name__

            self.register_function({func._name: self._wrap_function(func)})

            return func

        return _decorator

    def register_model_client(self, model_client_cls: ModelClient, **kwargs):
        """Register a model client.

        Args:
            model_client_cls: A custom client class that follows the Client interface
            **kwargs: The kwargs for the custom client class to be initialized with
        """
        self.client.register_model_client(model_client_cls, **kwargs)

    def register_hook(self, hookable_method: str, hook: Callable):
        """
        Registers a hook to be called by a hookable method, in order to add a capability to the agent.
        Registered hooks are kept in lists (one per hookable method), and are called in their order of registration.

        Args:
            hookable_method: A hookable method name implemented by ConversableAgent.
            hook: A method implemented by a subclass of AgentCapability.
        """
        assert hookable_method in self.hook_lists, f"{hookable_method} is not a hookable method."
        hook_list = self.hook_lists[hookable_method]
        assert hook not in hook_list, f"{hook} is already registered as a hook."
        hook_list.append(hook)

    def process_all_messages(self, messages: List[Dict]) -> List[Dict]:
        """
        Calls any registered capability hooks to process all messages, potentially modifying the messages.
        """
        hook_list = self.hook_lists["process_all_messages"]
        # If no hooks are registered, or if there are no messages to process, return the original message list.
        if len(hook_list) == 0 or messages is None:
            return messages

        # Call each hook (in order of registration) to process the messages.
        processed_messages = messages
        for hook in hook_list:
            processed_messages = hook(processed_messages)
        return processed_messages

    def process_last_message(self, messages):
        """
        Calls any registered capability hooks to use and potentially modify the text of the last message,
        as long as the last message is not a function call or exit command.
        """

        # If any required condition is not met, return the original message list.
        hook_list = self.hook_lists["process_last_message"]
        if len(hook_list) == 0:
            return messages  # No hooks registered.
        if messages is None:
            return None  # No message to process.
        if len(messages) == 0:
            return messages  # No message to process.
        last_message = messages[-1]
        if "function_call" in last_message:
            return messages  # Last message is a function call.
        if "context" in last_message:
            return messages  # Last message contains a context key.
        if "content" not in last_message:
            return messages  # Last message has no content.
        user_text = last_message["content"]
        if not isinstance(user_text, str):
            return messages  # Last message content is not a string. TODO: Multimodal agents will use a dict here.
        if user_text == "exit":
            return messages  # Last message is an exit command.

        # Call each hook (in order of registration) to process the user's message.
        processed_user_text = user_text
        for hook in hook_list:
            processed_user_text = hook(processed_user_text)
        if processed_user_text == user_text:
            return messages  # No hooks actually modified the user's message.

        # Replace the last user message with the expanded one.
        messages = messages.copy()
        messages[-1]["content"] = processed_user_text
        return messages

    def print_usage_summary(self, mode: Union[str, List[str]] = ["actual", "total"]) -> None:
        """Print the usage summary."""
        iostream = self._iostream
        if self.client is None:
            iostream.print(f"No cost incurred from agent '{self.name}'.")
        else:
            iostream.print(f"Agent '{self.name}':")
            self.client.print_usage_summary(mode)

    def get_actual_usage(self) -> Union[None, Dict[str, int]]:
        """Get the actual usage summary."""
        if self.client is None:
            return None
        else:
            return self.client.actual_usage_summary

    def get_total_usage(self) -> Union[None, Dict[str, int]]:
        """Get the total usage summary."""
        if self.client is None:
            return None
        else:
            return self.client.total_usage_summary


def register_function(
    f: Callable[..., Any],
    *,
    caller: ConversableAgent,
    executor: ConversableAgent,
    name: Optional[str] = None,
    description: str,
) -> None:
    """Register a function to be proposed by an agent and executed for an executor.

    This function can be used instead of function decorators `@ConversationAgent.register_for_llm` and
    `@ConversationAgent.register_for_execution`.

    Args:
        f: the function to be registered.
        caller: the agent calling the function, typically an instance of ConversableAgent.
        executor: the agent executing the function, typically an instance of UserProxy.
        name: name of the function. If None, the function name will be used (default: None).
        description: description of the function. The description is used by LLM to decode whether the function
            is called. Make sure the description is properly describing what the function does or it might not be
            called by LLM when needed.

    """
    f = caller.register_for_llm(name=name, description=description)(f)
    executor.register_for_execution(name=name)(f)<|MERGE_RESOLUTION|>--- conflicted
+++ resolved
@@ -1785,13 +1785,9 @@
         Returns:
             str: human input.
         """
-<<<<<<< HEAD
         loop = asyncio.get_running_loop()
         reply = await loop.run_in_executor(None, functools.partial(self.get_human_input, prompt))
-=======
         reply = input(prompt)
-        self._human_input.append(reply)
->>>>>>> 07520aa3
         return reply
 
     def run_code(self, code, **kwargs):
