--- conflicted
+++ resolved
@@ -20,11 +20,7 @@
     DEFAULT_USER_PROXY_AGENT_DESCRIPTIONS = {
         "ALWAYS": "An attentive HUMAN user who can answer questions about the task, and can perform tasks such as running Python code or inputting command line commands at a Linux terminal and reporting back the execution results.",
         "TERMINATE": "A user that can run Python code or input command line commands at a Linux terminal and report back the execution results.",
-<<<<<<< HEAD
-        "NEVER": "A user that CANNOT WRITE CODE, or answer other questions, but CAN EXECUTE PYTHON CODE and input command line sh commands at a Linux terminal and REPORT BACK THE EXECUTION RESULTS.",
-=======
         "NEVER": "A computer terminal that performs no other action than running Python scripts (provided to it quoted in ```python code blocks), or sh shell scripts (provided to it quoted in ```sh code blocks).",
->>>>>>> e97b6395
     }
 
     def __init__(
